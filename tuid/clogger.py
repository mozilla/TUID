--- conflicted
+++ resolved
@@ -300,7 +300,6 @@
         high_num = max(revnum1, revnum2)
         low_num = min(revnum1, revnum2)
 
-<<<<<<< HEAD
         total = self.csetlog.search({"size": 0})
         query = {
             "size": total.hits.total,
@@ -316,13 +315,7 @@
         for r in result:
             temp.append((r._source.revnum, r._source.revision))
         return temp
-=======
-        return transaction.query(
-            "SELECT revnum, revision FROM csetLog WHERE "
-            "revnum >= " + str(low_num) + " AND revnum <= " + str(high_num)
-        ).data
-
->>>>>>> 58060876
+
 
     def check_for_maintenance(self):
         """
@@ -376,7 +369,6 @@
             for count, rev in enumerate(ordered_rev_list)
         ]
 
-<<<<<<< HEAD
         # In case of overlapping requests
         fmt_insert_list = []
         for cset_entry in insert_list:
@@ -397,12 +389,11 @@
                 while not self._get_revnum_exists(revnum):
                     Till(seconds=0.001).wait()
 
-=======
->>>>>>> 58060876
         # Start a maintenance run if needed
         if self.check_for_maintenance():
             Log.note("Scheduling maintenance run on clogger.")
             self.maintenance_signal.go()
+
 
     def _fill_in_range(
         self, parent_cset, child_cset, timestamp=False, number_forward=True
@@ -939,7 +930,6 @@
                             num_entries=len(csets_to_del),
                         )
 
-<<<<<<< HEAD
                         filter = {"terms": {"revision": csets_to_del}}
                         self.csetlog.delete_record(filter)
                         self.csetlog.refresh()
@@ -949,8 +939,6 @@
                             Till(seconds=0.001).wait()
                             result = self.csetlog.search(query)
 
-=======
->>>>>>> 58060876
             except Exception as e:
                 Log.warning(
                     "Unexpected error occured while deleting from csetLog:", cause=e
@@ -966,11 +954,7 @@
         while not timeout:
             revnum = self._get_one_revnum(revision)
 
-<<<<<<< HEAD
             if revnum != None:
-=======
-            if revnum:
->>>>>>> 58060876
                 break
             else:
                 Log.note("Waiting for backfill to complete...")
