# encoding: utf-8
#
#
# This Source Code Form is subject to the terms of the Mozilla Public
# License, v. 2.0. If a copy of the MPL was not distributed with this file,
# You can obtain one at http://mozilla.org/MPL/2.0/.
from __future__ import absolute_import
from __future__ import division
from __future__ import unicode_literals

import time

# Use import as follows to prevent
# circular dependency conflict for
# TUIDService, which makes use of the
# Clogger
import tuid.service
from jx_python import jx
from mo_dots import Null, coalesce, set_default, wrap
from mo_hg.hg_mozilla_org import HgMozillaOrg
from mo_logs import Log
from mo_logs.exceptions import suppress_exception
from mo_threads import Till, Thread, Lock, Queue, Signal
from mo_threads.threads import ALL
from mo_times.durations import DAY
from pyLibrary.env import http, elasticsearch
from pyLibrary.sql import sql_list, quote_set
from tuid import sql
from tuid.util import HG_URL, insert, delete

RETRY = {"times": 3, "sleep": 5}
SQL_CSET_BATCH_SIZE = 500
CSET_TIP_WAIT_TIME = 5 * 60  # seconds
CSET_BACKFILL_WAIT_TIME = 1 * 60  # seconds
CSET_MAINTENANCE_WAIT_TIME = 30 * 60  # seconds
CSET_DELETION_WAIT_TIME = 1 * 60  # seconds
TUID_EXISTENCE_WAIT_TIME = 1 * 60  # seconds
TIME_TO_KEEP_ANNOTATIONS = 5 * DAY
MAX_TIPFILL_CLOGS = 400  # changeset logs
MAX_BACKFILL_CLOGS = 1000  # changeset logs
CHANGESETS_PER_CLOG = 20  # changesets
BACKFILL_REVNUM_TIMEOUT = int(MAX_BACKFILL_CLOGS * 2.5)  # Assume 2.5 seconds per clog
MINIMUM_PERMANENT_CSETS = 200  # changesets
MAXIMUM_NONPERMANENT_CSETS = 1500  # changesets
SIGNAL_MAINTENANCE_CSETS = int(
    MAXIMUM_NONPERMANENT_CSETS + (0.2 * MAXIMUM_NONPERMANENT_CSETS)
)
UPDATE_VERY_OLD_FRONTIERS = False

SINGLE_CLOGGER = None


class Clogger:

    # Singleton of the look-ahead scanner Clogger
    SINGLE_CLOGGER = None

    def __new__(cls, *args, **kwargs):
        if cls.SINGLE_CLOGGER is None:
            cls.SINGLE_CLOGGER = object.__new__(cls)
        return cls.SINGLE_CLOGGER

    def __init__(
        self,
        conn=None,
        tuid_service=None,
        start_workers=True,
        new_table=False,
        kwargs=None,
    ):
        try:
            self.config = kwargs
            self.conn = conn if conn else sql.Sql(self.config.database.name)
            self.hg_cache = (
                HgMozillaOrg(kwargs=self.config.hg_cache, use_cache=True)
                if self.config.hg_cache
                else Null
            )
            self.esconfig = None
            if self.config.tuid:
                self.esconfig = self.config.tuid.esclogger.csetLog
            else:
                self.esconfig = self.config.esclogger.csetLog
            self.es = elasticsearch.Cluster(kwargs=self.esconfig)

            self.tuid_service = (
                tuid_service
                if tuid_service
                else tuid.service.TUIDService(
                    kwargs=self.config.tuid, conn=self.conn, clogger=self
                )
            )
            self.rev_locker = Lock()
            self.working_locker = Lock()
            self.csetLog_locker = Lock()

            if new_table:
                try:
                    index = self.es.get_canonical_index(self.esconfig.index)
                    response = self.es.delete_index(index)
                except Exception as e:
                    Log.warning(
                        "could not delete csetlog index because (mostly index has not yet created): {{cause}}",
                        cause=str(e),
                    )

            self.init_db()
            query = self.min_max_dsl("max")
            self.next_revnum = (
                coalesce(
                    eval(str(self.csetlog.search(query).aggregations.value.value)), 0
                )
                + 1
            )

            self.csets_todo_backwards = Queue(name="Clogger.csets_todo_backwards")
            self.deletions_todo = Queue(name="Clogger.deletions_todo")
            self.maintenance_signal = Signal(name="Clogger.maintenance_signal")

            if "tuid" in self.config:
                self.config = self.config.tuid

            self.disable_backfilling = False
            self.disable_tipfilling = False
            self.disable_deletion = False
            self.disable_maintenance = False

            self.backfill_thread = None
            self.tipfill_thread = None
            self.deletion_thread = None
            self.maintenance_thread = None

            # Make sure we are filled before allowing queries
            query = {
                "aggs": {"output": {"value_count": {"field": "revnum"}}},
                "size": 0,
            }
            numrevs = int(self.csetlog.search(query).aggregations.output.value)
            if numrevs < MINIMUM_PERMANENT_CSETS:
                Log.note(
                    "Filling in csets to hold {{minim}} csets.",
                    minim=MINIMUM_PERMANENT_CSETS,
                )
                oldest_rev = "tip"

                query = {
                    "_source": {"includes": ["revision"]},
                    "sort": [{"revnum": {"order": "asc"}}],
                    "size": 1,
                }
                tmp = self.csetlog.search(query).hits.hits[0]._source.revision
                if tmp:
                    oldest_rev = tmp
                self._fill_in_range(
                    MINIMUM_PERMANENT_CSETS - numrevs, oldest_rev, timestamp=False
                )

            Log.note(
                "Table is filled with atleast {{minim}} entries.",
                minim=MINIMUM_PERMANENT_CSETS,
            )

            if start_workers:
                self.start_workers()

        except Exception as e:
            Log.warning("Cannot setup clogger: {{cause}}", cause=str(e))

    def min_max_dsl(self, query_required):
        query = None
        if query_required == "min":
            query = {"size": 0, "aggs": {"value": {"min": {"field": "revnum"}}}}

        elif query_required == "max":
            query = {"size": 0, "aggs": {"value": {"max": {"field": "revnum"}}}}
        return query

    def _query_result_size(self, terms):
        query = {"size": 0, "query": {"terms": terms}}
        return query

    def _make_record_csetlog(self, revnum, revision, timestamp):
        record = {
            "_id": revnum,
            "revnum": revnum,
            "revision": revision,
            "timestamp": timestamp,
        }
        return {"value": record}

    def start_backfilling(self):
        if not self.backfill_thread:
            self.backfill_thread = Thread.run(
                "clogger-backfill", self.fill_backward_with_list
            )

    def start_tipfillling(self):
        if not self.tipfill_thread:
            self.tipfill_thread = Thread.run(
                "clogger-tip", self.fill_forward_continuous
            )

    def start_workers(self):
        self.start_tipfillling()
        self.start_backfilling()
        Log.note("Started clogger workers.")

    def init_db(self):
        csetLog = self.esconfig
        set_default(csetLog, {"schema": CSETLOG_SCHEMA})
        self.csetlog = self.es.get_or_create_index(kwargs=csetLog)
        self.csetlog.refresh()

        total = self.csetlog.search({"size": 0})
        while not total.hits:
            total = self.csetlog.search({"size": 0})
        with suppress_exception:
            self.csetlog.add_alias()

    def disable_all(self):
        self.disable_tipfilling = True
        self.disable_backfilling = True
        self.disable_maintenance = True
        self.disable_deletion = True

    def revnum(self):
        """
        :return: max revnum that was added
        """
        query = self.min_max_dsl("max")
        tmp = coalesce(
            eval(str(self.csetlog.search(query).aggregations.value.value)), 0
        )
        return tmp

    def get_tip(self):
        query = {
            "_source": {"includes": ["revision"]},
            "sort": [{"revnum": {"order": "desc"}}],
            "size": 1,
        }
        result = self.csetlog.search(query)
        tmp = (result.hits.hits[0].sort[0], result.hits.hits[0]._source.revision)
        return tmp

    def get_tail(self):
        query = {
            "_source": {"includes": ["revision"]},
            "sort": [{"revnum": {"order": "asc"}}],
            "size": 1,
        }
        result = self.csetlog.search(query)
        tmp = (result.hits.hits[0].sort[0], result.hits.hits[0]._source.revision)
        return tmp

    def _get_clog(self, clog_url):
        try:
            Log.note("Searching through changelog {{url}}", url=clog_url)
            clog_obj = http.get_json(clog_url, retry=RETRY)
            return clog_obj
        except Exception as e:
            Log.error(
                "Unexpected error getting changset-log for {{url}}: {{error}}",
                url=clog_url,
                error=e,
            )

    def _get_one_revision(self, cset_entry):
        # Returns a single revision if it exists
        _, rev, _ = cset_entry
        query = {
            "_source": {"includes": ["revision"]},
            "query": {"bool": {"must": [{"term": {"revision": rev}}]}},
            "size": 1,
        }
        temp = self.csetlog.search(query).hits.hits[0]._source.revision
        return temp

    def _get_one_revnum(self, rev):
        # Returns a single revnum if it exists
        query = {
            "_source": {"includes": ["revnum"]},
            "query": {"bool": {"must": [{"term": {"revision": rev}}]}},
            "size": 1,
        }
        temp = self.csetlog.search(query).hits.hits[0]._source.revnum
        return temp

    def _get_revnum_exists(self, rev):
        # Returns a single revnum if it exists
        query = {
            "_source": {"includes": ["revnum"]},
            "query": {"bool": {"must": [{"term": {"revnum": rev}}]}},
            "size": 0,
        }
        temp = self.csetlog.search(query).hits.total
        return temp

    def _get_revnum_range(self, revnum1, revnum2):
        # Returns a range of revision numbers (that is inclusive)
        high_num = max(revnum1, revnum2)
        low_num = min(revnum1, revnum2)

        total = self.csetlog.search({"size": 0})
        query = {
            "size": total.hits.total,
            "_source": {"includes": ["revnum", "revision"]},
            "query": {
                "bool": {
                    "must": [{"range": {"revnum": {"gte": low_num, "lte": high_num}}}]
                }
            },
        }
        result = self.csetlog.search(query).hits.hits
        temp = []
        for r in result:
            temp.append((r._source.revnum, r._source.revision))
        return temp

    def add_cset_entries(self, ordered_rev_list, timestamp=False, number_forward=True):
        """
        Adds a list of revisions to the table. Assumes ordered_rev_list is an ordered
        based on how changesets are found in the changelog. Going forwards or backwards is dealt
        with by flipping the list
        :param ordered_cset_list: Order given from changeset log searching.
        :param timestamp: If false, records are kept indefinitely
                          but if holes exist: (delete, None, delete, None)
                          those delete's with None's around them
                          will not be deleted.
        :param numbered: If True, this function will number the revision list
                         by going forward from max(revNum), else it'll go backwards
                         from revNum, then add X to all revnums and self.next_revnum
                         where X is the length of ordered_rev_list
        :return:
        """

        query = self.min_max_dsl("min")
        current_min = coalesce(
            eval(str(self.csetlog.search(query).aggregations.value.value)), 0
        )
        query = self.min_max_dsl("max")
        current_max = coalesce(
            eval(str(self.csetlog.search(query).aggregations.value.value)), 0
        )

        direction = -1
        start = current_min - 1
        if number_forward:
            direction = 1
            start = current_max + 1
            ordered_rev_list = ordered_rev_list[::-1]

        insert_list = [
            (start + direction * count, rev, int(time.time()) if timestamp else -1)
            for count, rev in enumerate(ordered_rev_list)
        ]

        # In case of overlapping requests
        fmt_insert_list = []
        for cset_entry in insert_list:
            tmp = self._get_one_revision(cset_entry)
            if not tmp:
                fmt_insert_list.append(cset_entry)

        # for _, tmp_insert_list in jx.groupby(fmt_insert_list, size=SQL_CSET_BATCH_SIZE):
        records = wrap(
            [
                self._make_record_csetlog(revnum, revision, timestamp)
                for revnum, revision, timestamp in fmt_insert_list
            ]
        )
        insert(self.csetlog, records)

    def _fill_in_range(
        self, parent_cset, child_cset, timestamp=False, number_forward=True
    ):
        """
        Fills cset logs in a certain range. 'parent_cset' can be an int and in that case,
        we get that many changesets instead. If parent_cset is an int, then we consider
        that we are going backwards (number_forward is False) and we ignore the first
        changeset of the first log, and we ignore the setting for number_forward.
        Otherwise, we continue until we find the given 'parent_cset'.
        :param parent_cset:
        :param child_cset:
        :param timestamp:
        :param number_forward:
        :return:
        """
        csets_to_add = []
        found_parent = False
        find_parent = False
        if type(parent_cset) != int:
            find_parent = True
        elif parent_cset >= MAX_BACKFILL_CLOGS * CHANGESETS_PER_CLOG:
            Log.warning(
                "Requested number of new changesets {{num}} is too high. "
                "Max number that can be requested is {{maxnum}}.",
                num=parent_cset,
                maxnum=MAX_BACKFILL_CLOGS * CHANGESETS_PER_CLOG,
            )
            return None

        csets_found = 0
        clogs_seen = 0
        final_rev = child_cset
        while not found_parent and clogs_seen < MAX_BACKFILL_CLOGS:
            clog_url = (
                str(HG_URL) + "/" + self.config.hg.branch + "/json-log/" + final_rev
            )
            clog_obj = self._get_clog(clog_url)
            clog_csets_list = list(clog_obj["changesets"])
            for clog_cset in clog_csets_list[:-1]:
                if not number_forward and csets_found <= 0:
                    # Skip this entry it already exists
                    csets_found += 1
                    continue

                nodes_cset = clog_cset["node"][:12]
                if find_parent:
                    if nodes_cset == parent_cset:
                        found_parent = True
                        if not number_forward:
                            # When going forward this entry is
                            # the given parent
                            csets_to_add.append(nodes_cset)
                        break
                else:
                    if csets_found + 1 > parent_cset:
                        found_parent = True
                        if not number_forward:
                            # When going forward this entry is
                            # the given parent (which is supposed
                            # to already exist)
                            csets_to_add.append(nodes_cset)
                        break
                    csets_found += 1
                csets_to_add.append(nodes_cset)
            if found_parent == True:
                break

            clogs_seen += 1
            final_rev = clog_csets_list[-1]["node"][:12]

        if found_parent:
            self.add_cset_entries(
                csets_to_add, timestamp=timestamp, number_forward=number_forward
            )
        else:
            Log.warning(
                "Couldn't find the end of the request for {{request}}. "
                "Max number that can be requested through _fill_in_range is {{maxnum}}.",
                request={
                    "parent_cset": parent_cset,
                    "child_cset": child_cset,
                    "number_forward": number_forward,
                },
                maxnum=MAX_BACKFILL_CLOGS * CHANGESETS_PER_CLOG,
            )
            return None
        return csets_to_add

    def initialize_to_range(self, old_rev, new_rev, delete_old=True):
        """
        Used in service testing to get to very old
        changesets quickly.
        :param old_rev: The oldest revision to keep
        :param new_rev: The revision to start searching from
        :return:
        """
        old_settings = [
            self.disable_tipfilling,
            self.disable_backfilling,
            self.disable_maintenance,
            self.disable_deletion,
        ]
        self.disable_tipfilling = True
        self.disable_backfilling = True
        self.disable_maintenance = True
        self.disable_deletion = True

        old_rev = old_rev[:12]
        new_rev = new_rev[:12]

        with self.working_locker:
            if delete_old:
                filter = {"match_all": {}}
                delete(self.csetlog, filter)

            # since no auto addition possible
            query = self.min_max_dsl("max")
            max_revnum = (
                coalesce(
                    eval(str(self.csetlog.search(query).aggregations.value.value)), 0
                )
                + 1
            )
            self.csetlog.add(self._make_record_csetlog(max_revnum, new_rev, -1))
            self.csetlog.refresh()
            while not self._get_revnum_exists(max_revnum):
                Till(seconds=0.001).wait()

            self._fill_in_range(old_rev, new_rev, timestamp=True, number_forward=False)

        self.disable_tipfilling = old_settings[0]
        self.disable_backfilling = old_settings[1]
        self.disable_maintenance = old_settings[2]
        self.disable_deletion = old_settings[3]

    def fill_backward_with_list(self, please_stop=None):
        """
        Expects requests of the tuple form: (parent_cset, timestamp)
        parent_cset can be an int X to go back by X changesets, or
        a string to search for going backwards in time. If timestamp
        is false, no timestamps will be added to the entries.
        :param please_stop:
        :return:
        """
        while not please_stop:
            try:
                request = self.csets_todo_backwards.pop(till=please_stop)
                if please_stop:
                    break

                # If backfilling is disabled, all requests
                # are ignored.
                if self.disable_backfilling:
                    Till(till=CSET_BACKFILL_WAIT_TIME).wait()
                    continue

                if request:
                    parent_cset, timestamp = request
                else:
                    continue

                with self.working_locker:
                    parent_revnum = self._get_one_revnum(parent_cset)
                    if parent_revnum != None:
                        continue

                    _, oldest_revision = self.get_tail()

                    self._fill_in_range(
                        parent_cset,
                        oldest_revision,
                        timestamp=timestamp,
                        number_forward=False,
                    )
                Log.note("Finished {{cset}}", cset=parent_cset)
            except Exception as e:
                Log.warning("Unknown error occurred during backfill: ", cause=e)

    def update_tip(self):
        """
        Returns False if the tip is already at the newest, or True
        if an update has taken place.
        :return:
        """
        clog_obj = self._get_clog(
            str(HG_URL) + "/" + self.config.hg.branch + "/json-log/tip"
        )

        _, newest_known_rev = self.get_tip()

        # If we are still at the newest, wait for CSET_TIP_WAIT_TIME seconds
        # before checking again.
        first_clog_entry = clog_obj["changesets"][0]["node"][:12]
        if newest_known_rev == first_clog_entry:
            return False

        csets_to_gather = None
        if not newest_known_rev:
            Log.note(
                "No revisions found in table, adding {{minim}} entries...",
                minim=MINIMUM_PERMANENT_CSETS,
            )
            csets_to_gather = MINIMUM_PERMANENT_CSETS

        found_newest_known = False
        csets_to_add = []
        csets_found = 0
        clogs_seen = 0
        Log.note(
            "Found new revisions. Updating csetLog tip to {{rev}}...",
            rev=first_clog_entry,
        )
        while not found_newest_known and clogs_seen < MAX_TIPFILL_CLOGS:
            clog_csets_list = list(clog_obj["changesets"])
            for clog_cset in clog_csets_list[:-1]:
                nodes_cset = clog_cset["node"][:12]
                if not csets_to_gather:
                    if nodes_cset == newest_known_rev:
                        found_newest_known = True
                        break
                else:
                    if csets_found >= csets_to_gather:
                        found_newest_known = True
                        break
                csets_found += 1
                csets_to_add.append(nodes_cset)
            if not found_newest_known:
                # Get the next page
                clogs_seen += 1
                final_rev = clog_csets_list[-1]["node"][:12]
                clog_url = (
                    str(HG_URL) + "/" + self.config.hg.branch + "/json-log/" + final_rev
                )
                clog_obj = self._get_clog(clog_url)

        if clogs_seen >= MAX_TIPFILL_CLOGS:
            Log.error(
                "Too many changesets, can't find last tip or the number is too high: {{rev}}. "
                "Maximum possible to request is {{maxnum}}",
                rev=coalesce(newest_known_rev, csets_to_gather),
                maxnum=MAX_TIPFILL_CLOGS * CHANGESETS_PER_CLOG,
            )
            return False

        with self.working_locker:
            Log.note("Adding {{csets}}", csets=csets_to_add)
            self.add_cset_entries(csets_to_add, timestamp=False)
        return True

    def fill_forward_continuous(self, please_stop=None):
        while not please_stop:
            try:
                while (
                    not please_stop
                    and not self.disable_tipfilling
                    and self.update_tip()
                ):
                    pass
                (please_stop | Till(seconds=CSET_TIP_WAIT_TIME)).wait()
            except Exception as e:
                Log.warning("Unknown error occurred during tip filling:", cause=e)

<<<<<<< HEAD
=======
    def csetLog_maintenance(self, please_stop=None):
        """
        Handles deleting old csetLog entries and timestamping
        revisions once they pass the length for permanent
        storage for deletion later.
        :param please_stop:
        :return:
        """
        while not please_stop:
            try:
                # Wait until something signals the maintenance cycle
                # to begin (or end).
                (self.maintenance_signal | please_stop).wait()

                if please_stop:
                    break
                if self.disable_maintenance:
                    continue

                Log.warning(
                    "Starting clog maintenance. Since this doesn't start often, "
                    "we need to explicitly see when it's started with this warning."
                )

                # Reset signal so we don't request
                # maintenance infinitely.
                self.csetlog.refresh()
                with self.maintenance_signal.lock:
                    self.maintenance_signal._go = False

                with self.working_locker:
                    all_data = None
                    total = self.csetlog.search({"size": 0})
                    query = {
                        "size": total.hits.total,
                        "_source": {"includes": ["revnum", "revision", "timestamp"]},
                        "sort": [{"revnum": {"order": "asc"}}],
                    }
                    temp = self.csetlog.search(query)
                    all_data = []
                    for i in temp.hits.hits:
                        all_data.append(
                            (i._source.revnum, i._source.revision, i._source.timestamp)
                        )

                    # Restore maximum permanents (if overflowing)
                    new_data = []
                    modified = False
                    for count, (revnum, revision, timestamp) in enumerate(
                        all_data[::-1]
                    ):
                        if count < MINIMUM_PERMANENT_CSETS:
                            if timestamp != -1:
                                modified = True
                                new_data.append((revnum, revision, -1))
                            else:
                                new_data.append((revnum, revision, timestamp))
                        elif type(timestamp) != int or timestamp == -1:
                            modified = True
                            new_data.append((revnum, revision, int(time.time())))
                        else:
                            new_data.append((revnum, revision, timestamp))

                    # Delete annotations at revisions with timestamps
                    # that are too old. The csetLog entries will have
                    # their timestamps reset here.
                    new_data1 = []
                    annrevs_to_del = []
                    current_time = time.time()
                    for count, (revnum, revision, timestamp) in enumerate(
                        new_data[::-1]
                    ):
                        new_timestamp = timestamp
                        if timestamp != -1:
                            if (
                                current_time
                                >= timestamp + TIME_TO_KEEP_ANNOTATIONS.seconds
                            ):
                                modified = True
                                new_timestamp = current_time
                                annrevs_to_del.append(revision)
                        new_data1.append((revnum, revision, new_timestamp))

                    if len(annrevs_to_del) > 0:
                        # Delete any latestFileMod and annotation entries
                        # that are too old.
                        Log.note(
                            "Deleting annotations and latestFileMod for revisions for being "
                            "older than {{oldest}}: {{revisions}}",
                            oldest=TIME_TO_KEEP_ANNOTATIONS,
                            revisions=annrevs_to_del,
                        )
                        with self.conn.transaction() as t:
                            t.execute(
                                "DELETE FROM latestFileMod WHERE revision IN "
                                + quote_set(annrevs_to_del)
                            )

                        filter = {"terms": {"revision": annrevs_to_del}}
                        self.tuid_service.annotations.delete_record(filter)
                        self.tuid_service.annotations.refresh()

                    # Delete any overflowing entries
                    new_data2 = new_data1
                    reved_all_data = all_data[::-1]
                    deleted_data = reved_all_data[MAXIMUM_NONPERMANENT_CSETS:]
                    delete_overflowing_revstart = None
                    if len(deleted_data) > 0:
                        _, delete_overflowing_revstart, _ = deleted_data[0]
                        new_data2 = set(all_data) - set(deleted_data)

                        # Update old frontiers if requested, otherwise
                        # they will all get deleted by the csetLog_deleter
                        # worker
                        if UPDATE_VERY_OLD_FRONTIERS:
                            _, max_revision, _ = all_data[-1]
                            for _, revision, _ in deleted_data:
                                with self.conn.transaction() as t:
                                    old_files = t.get(
                                        "SELECT file FROM latestFileMod WHERE revision=?",
                                        (revision,),
                                    )
                                if old_files is None or len(old_files) <= 0:
                                    continue

                                self.tuid_service.get_tuids_from_files(
                                    old_files, max_revision, going_forward=True
                                )

                                still_exist = True
                                while still_exist and not please_stop:
                                    Till(seconds=TUID_EXISTENCE_WAIT_TIME).wait()
                                    with self.conn.transaction() as t:
                                        old_files = t.get(
                                            "SELECT file FROM latestFileMod WHERE revision=?",
                                            (revision,),
                                        )
                                    if old_files is None or len(old_files) <= 0:
                                        still_exist = False

                    # Update table and schedule a deletion
                    if modified:
                        records = wrap(
                            [
                                self._make_record_csetlog(revnum, revision, timestamp)
                                for revnum, revision, timestamp in new_data2
                            ]
                        )
                        insert(self.csetlog, records)

                    if not deleted_data:
                        continue

                    Log.note(
                        "Scheduling {{num_csets}} for deletion",
                        num_csets=len(deleted_data),
                    )
                    self.deletions_todo.add(delete_overflowing_revstart)
            except Exception as e:
                Log.warning(
                    "Unexpected error occured while maintaining csetLog, continuing to try: ",
                    cause=e,
                )
        return

    def csetLog_deleter(self, please_stop=None):
        """
        Deletes changesets from the csetLog table
        and also changesets from the annotation table
        that have revisions matching the given changesets.
        Accepts lists of csets from self.deletions_todo.
        :param please_stop:
        :return:
        """
        while not please_stop:
            try:
                request = self.deletions_todo.pop(till=please_stop)
                if please_stop:
                    break

                # If deletion is disabled, ignore the current
                # request - it will need to be re-requested.
                if self.disable_deletion:
                    Till(till=CSET_DELETION_WAIT_TIME).wait()
                    continue

                with self.working_locker:
                    first_cset = request

                    # Since we are deleting and moving stuff around in the
                    # TUID tables, we need everything to be contained in
                    # one transaction with no interruptions.
                    with self.conn.transaction() as t:
                        revnum = self._get_one_revnum(first_cset)
                        total = self.csetlog.search({"size": 0})
                        query = {
                            "size": total.hits.total,
                            "_source": {"includes": ["revnum", "revision"]},
                            "query": {
                                "bool": {
                                    "must": [{"range": {"revnum": {"lte": revnum}}}]
                                }
                            },
                        }
                        csets_to_del_temp = self.csetlog.search(query)
                        csets_to_del = []
                        for r in csets_to_del_temp.hits.hits:
                            csets_to_del.append((r._source.revnum, r._source.revision))

                        csets_to_del = [cset for _, cset in csets_to_del]
                        existing_frontiers = t.query(
                            "SELECT revision FROM latestFileMod WHERE revision IN "
                            + quote_set(csets_to_del)
                        ).data

                        existing_frontiers = [
                            existing_frontiers[i][0]
                            for i, _ in enumerate(existing_frontiers)
                        ]
                        Log.note(
                            "Deleting all annotations and changeset log entries with revisions in the list: {{csets}}",
                            csets=csets_to_del,
                        )

                        if len(existing_frontiers) > 0:
                            # This handles files which no longer exist anymore in
                            # the main branch.
                            Log.note(
                                "Deleting existing frontiers for revisions: {{revisions}}",
                                revisions=existing_frontiers,
                            )
                            t.execute(
                                "DELETE FROM latestFileMod WHERE revision IN "
                                + quote_set(existing_frontiers)
                            )

                        Log.note("Deleting annotations...")
                        filter = {"terms": {"revision": csets_to_del}}
                        delete(self.tuid_service.annotations, filter)

                        Log.note(
                            "Deleting {{num_entries}} csetLog entries...",
                            num_entries=len(csets_to_del),
                        )

                        filter = {"terms": {"revision": csets_to_del}}
                        delete(self.csetlog, filter)

            except Exception as e:
                Log.warning(
                    "Unexpected error occured while deleting from csetLog:", cause=e
                )
                Till(seconds=CSET_DELETION_WAIT_TIME).wait()
        return

>>>>>>> 64995f4a
    def get_old_cset_revnum(self, revision):
        self.csets_todo_backwards.add((revision, True))

        revnum = None
        timeout = Till(seconds=BACKFILL_REVNUM_TIMEOUT)
        while not timeout:
            revnum = self._get_one_revnum(revision)

            if revnum != None:
                break
            else:
                Log.note("Waiting for backfill to complete...")
            Till(seconds=CSET_BACKFILL_WAIT_TIME).wait()

        if timeout:
            Log.error(
                "Cannot find revision {{rev}} after waiting {{timeout}} seconds",
                rev=revision,
                timeout=BACKFILL_REVNUM_TIMEOUT,
            )
        return revnum

    def get_revnnums_from_range(self, revision1, revision2):
        revnum1 = self._get_one_revnum(revision1)
        revnum2 = self._get_one_revnum(revision2)
        if revnum1 == None or revnum2 == None:
            did_an_update = self.update_tip()
            if did_an_update:
                revnum1 = self._get_one_revnum(revision1)
                revnum2 = self._get_one_revnum(revision2)

            if revnum1 == None:
                revnum1 = self.get_old_cset_revnum(revision1)
                # Refresh the second entry
                revnum2 = self._get_one_revnum(revision2)

            if revnum2 == None:
                revnum2 = self.get_old_cset_revnum(revision2)

                # The first revnum might change also
                revnum1 = self._get_one_revnum(revision1)

        result = self._get_revnum_range(revnum1, revnum2)
        return sorted(result, key=lambda x: int(x[0]))


CSETLOG_SCHEMA = {
    "settings": {"index.number_of_replicas": 1, "index.number_of_shards": 1},
    "mappings": {
        "csetlogtype": {
            "_all": {"enabled": False},
            "properties": {
                "revnum": {"type": "integer", "store": True},
                "revision": {"type": "keyword", "store": True},
                "timestamp": {"type": "integer", "store": True},
            },
        }
    },
}<|MERGE_RESOLUTION|>--- conflicted
+++ resolved
@@ -633,264 +633,7 @@
             except Exception as e:
                 Log.warning("Unknown error occurred during tip filling:", cause=e)
 
-<<<<<<< HEAD
-=======
-    def csetLog_maintenance(self, please_stop=None):
-        """
-        Handles deleting old csetLog entries and timestamping
-        revisions once they pass the length for permanent
-        storage for deletion later.
-        :param please_stop:
-        :return:
-        """
-        while not please_stop:
-            try:
-                # Wait until something signals the maintenance cycle
-                # to begin (or end).
-                (self.maintenance_signal | please_stop).wait()
-
-                if please_stop:
-                    break
-                if self.disable_maintenance:
-                    continue
-
-                Log.warning(
-                    "Starting clog maintenance. Since this doesn't start often, "
-                    "we need to explicitly see when it's started with this warning."
-                )
-
-                # Reset signal so we don't request
-                # maintenance infinitely.
-                self.csetlog.refresh()
-                with self.maintenance_signal.lock:
-                    self.maintenance_signal._go = False
-
-                with self.working_locker:
-                    all_data = None
-                    total = self.csetlog.search({"size": 0})
-                    query = {
-                        "size": total.hits.total,
-                        "_source": {"includes": ["revnum", "revision", "timestamp"]},
-                        "sort": [{"revnum": {"order": "asc"}}],
-                    }
-                    temp = self.csetlog.search(query)
-                    all_data = []
-                    for i in temp.hits.hits:
-                        all_data.append(
-                            (i._source.revnum, i._source.revision, i._source.timestamp)
-                        )
-
-                    # Restore maximum permanents (if overflowing)
-                    new_data = []
-                    modified = False
-                    for count, (revnum, revision, timestamp) in enumerate(
-                        all_data[::-1]
-                    ):
-                        if count < MINIMUM_PERMANENT_CSETS:
-                            if timestamp != -1:
-                                modified = True
-                                new_data.append((revnum, revision, -1))
-                            else:
-                                new_data.append((revnum, revision, timestamp))
-                        elif type(timestamp) != int or timestamp == -1:
-                            modified = True
-                            new_data.append((revnum, revision, int(time.time())))
-                        else:
-                            new_data.append((revnum, revision, timestamp))
-
-                    # Delete annotations at revisions with timestamps
-                    # that are too old. The csetLog entries will have
-                    # their timestamps reset here.
-                    new_data1 = []
-                    annrevs_to_del = []
-                    current_time = time.time()
-                    for count, (revnum, revision, timestamp) in enumerate(
-                        new_data[::-1]
-                    ):
-                        new_timestamp = timestamp
-                        if timestamp != -1:
-                            if (
-                                current_time
-                                >= timestamp + TIME_TO_KEEP_ANNOTATIONS.seconds
-                            ):
-                                modified = True
-                                new_timestamp = current_time
-                                annrevs_to_del.append(revision)
-                        new_data1.append((revnum, revision, new_timestamp))
-
-                    if len(annrevs_to_del) > 0:
-                        # Delete any latestFileMod and annotation entries
-                        # that are too old.
-                        Log.note(
-                            "Deleting annotations and latestFileMod for revisions for being "
-                            "older than {{oldest}}: {{revisions}}",
-                            oldest=TIME_TO_KEEP_ANNOTATIONS,
-                            revisions=annrevs_to_del,
-                        )
-                        with self.conn.transaction() as t:
-                            t.execute(
-                                "DELETE FROM latestFileMod WHERE revision IN "
-                                + quote_set(annrevs_to_del)
-                            )
-
-                        filter = {"terms": {"revision": annrevs_to_del}}
-                        self.tuid_service.annotations.delete_record(filter)
-                        self.tuid_service.annotations.refresh()
-
-                    # Delete any overflowing entries
-                    new_data2 = new_data1
-                    reved_all_data = all_data[::-1]
-                    deleted_data = reved_all_data[MAXIMUM_NONPERMANENT_CSETS:]
-                    delete_overflowing_revstart = None
-                    if len(deleted_data) > 0:
-                        _, delete_overflowing_revstart, _ = deleted_data[0]
-                        new_data2 = set(all_data) - set(deleted_data)
-
-                        # Update old frontiers if requested, otherwise
-                        # they will all get deleted by the csetLog_deleter
-                        # worker
-                        if UPDATE_VERY_OLD_FRONTIERS:
-                            _, max_revision, _ = all_data[-1]
-                            for _, revision, _ in deleted_data:
-                                with self.conn.transaction() as t:
-                                    old_files = t.get(
-                                        "SELECT file FROM latestFileMod WHERE revision=?",
-                                        (revision,),
-                                    )
-                                if old_files is None or len(old_files) <= 0:
-                                    continue
-
-                                self.tuid_service.get_tuids_from_files(
-                                    old_files, max_revision, going_forward=True
-                                )
-
-                                still_exist = True
-                                while still_exist and not please_stop:
-                                    Till(seconds=TUID_EXISTENCE_WAIT_TIME).wait()
-                                    with self.conn.transaction() as t:
-                                        old_files = t.get(
-                                            "SELECT file FROM latestFileMod WHERE revision=?",
-                                            (revision,),
-                                        )
-                                    if old_files is None or len(old_files) <= 0:
-                                        still_exist = False
-
-                    # Update table and schedule a deletion
-                    if modified:
-                        records = wrap(
-                            [
-                                self._make_record_csetlog(revnum, revision, timestamp)
-                                for revnum, revision, timestamp in new_data2
-                            ]
-                        )
-                        insert(self.csetlog, records)
-
-                    if not deleted_data:
-                        continue
-
-                    Log.note(
-                        "Scheduling {{num_csets}} for deletion",
-                        num_csets=len(deleted_data),
-                    )
-                    self.deletions_todo.add(delete_overflowing_revstart)
-            except Exception as e:
-                Log.warning(
-                    "Unexpected error occured while maintaining csetLog, continuing to try: ",
-                    cause=e,
-                )
-        return
-
-    def csetLog_deleter(self, please_stop=None):
-        """
-        Deletes changesets from the csetLog table
-        and also changesets from the annotation table
-        that have revisions matching the given changesets.
-        Accepts lists of csets from self.deletions_todo.
-        :param please_stop:
-        :return:
-        """
-        while not please_stop:
-            try:
-                request = self.deletions_todo.pop(till=please_stop)
-                if please_stop:
-                    break
-
-                # If deletion is disabled, ignore the current
-                # request - it will need to be re-requested.
-                if self.disable_deletion:
-                    Till(till=CSET_DELETION_WAIT_TIME).wait()
-                    continue
-
-                with self.working_locker:
-                    first_cset = request
-
-                    # Since we are deleting and moving stuff around in the
-                    # TUID tables, we need everything to be contained in
-                    # one transaction with no interruptions.
-                    with self.conn.transaction() as t:
-                        revnum = self._get_one_revnum(first_cset)
-                        total = self.csetlog.search({"size": 0})
-                        query = {
-                            "size": total.hits.total,
-                            "_source": {"includes": ["revnum", "revision"]},
-                            "query": {
-                                "bool": {
-                                    "must": [{"range": {"revnum": {"lte": revnum}}}]
-                                }
-                            },
-                        }
-                        csets_to_del_temp = self.csetlog.search(query)
-                        csets_to_del = []
-                        for r in csets_to_del_temp.hits.hits:
-                            csets_to_del.append((r._source.revnum, r._source.revision))
-
-                        csets_to_del = [cset for _, cset in csets_to_del]
-                        existing_frontiers = t.query(
-                            "SELECT revision FROM latestFileMod WHERE revision IN "
-                            + quote_set(csets_to_del)
-                        ).data
-
-                        existing_frontiers = [
-                            existing_frontiers[i][0]
-                            for i, _ in enumerate(existing_frontiers)
-                        ]
-                        Log.note(
-                            "Deleting all annotations and changeset log entries with revisions in the list: {{csets}}",
-                            csets=csets_to_del,
-                        )
-
-                        if len(existing_frontiers) > 0:
-                            # This handles files which no longer exist anymore in
-                            # the main branch.
-                            Log.note(
-                                "Deleting existing frontiers for revisions: {{revisions}}",
-                                revisions=existing_frontiers,
-                            )
-                            t.execute(
-                                "DELETE FROM latestFileMod WHERE revision IN "
-                                + quote_set(existing_frontiers)
-                            )
-
-                        Log.note("Deleting annotations...")
-                        filter = {"terms": {"revision": csets_to_del}}
-                        delete(self.tuid_service.annotations, filter)
-
-                        Log.note(
-                            "Deleting {{num_entries}} csetLog entries...",
-                            num_entries=len(csets_to_del),
-                        )
-
-                        filter = {"terms": {"revision": csets_to_del}}
-                        delete(self.csetlog, filter)
-
-            except Exception as e:
-                Log.warning(
-                    "Unexpected error occured while deleting from csetLog:", cause=e
-                )
-                Till(seconds=CSET_DELETION_WAIT_TIME).wait()
-        return
-
->>>>>>> 64995f4a
+
     def get_old_cset_revnum(self, revision):
         self.csets_todo_backwards.add((revision, True))
 
