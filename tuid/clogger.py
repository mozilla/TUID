# encoding: utf-8
#
#
# This Source Code Form is subject to the terms of the Mozilla Public
# License, v. 2.0. If a copy of the MPL was not distributed with this file,
# You can obtain one at http://mozilla.org/MPL/2.0/.
from __future__ import absolute_import
from __future__ import division
from __future__ import unicode_literals

import time

# Use import as follows to prevent
# circular dependency conflict for
# TUIDService, which makes use of the
# Clogger
import tuid.service
from jx_python import jx
from mo_dots import Null, coalesce
from mo_hg.hg_mozilla_org import HgMozillaOrg
from mo_logs import Log
from mo_threads import Till, Thread, Lock, Queue, Signal
from mo_times.durations import DAY
from pyLibrary.env import http
from pyLibrary.sql import sql_list, quote_set
from tuid import sql
from tuid.util import HG_URL, insert_into_db_chunked

RETRY = {"times": 3, "sleep": 5}
SQL_CSET_BATCH_SIZE = 500
CSET_TIP_WAIT_TIME = 5 * 60 # seconds
CSET_BACKFILL_WAIT_TIME = 1 * 60 # seconds
CSET_MAINTENANCE_WAIT_TIME = 30 * 60 # seconds
CSET_DELETION_WAIT_TIME = 1 * 60 # seconds
TUID_EXISTENCE_WAIT_TIME = 1 * 60 # seconds
TIME_TO_KEEP_ANNOTATIONS = 5 * DAY
MAX_TIPFILL_CLOGS = 400  # changeset logs
MAX_BACKFILL_CLOGS = 1000 # changeset logs
CHANGESETS_PER_CLOG = 20 # changesets
BACKFILL_REVNUM_TIMEOUT = int(MAX_BACKFILL_CLOGS * 2.5) # Assume 2.5 seconds per clog
MINIMUM_PERMANENT_CSETS = 200 # changesets
MAXIMUM_NONPERMANENT_CSETS = 1500 # changesets
SIGNAL_MAINTENANCE_CSETS = int(MAXIMUM_NONPERMANENT_CSETS + (0.2 * MAXIMUM_NONPERMANENT_CSETS))
UPDATE_VERY_OLD_FRONTIERS = False


class Clogger:
    def __init__(self, conn=None, tuid_service=None, start_workers=True, new_table=False, kwargs=None):
        try:
            self.config = kwargs
            self.conn = conn if conn else sql.Sql(self.config.database.name)
            self.hg_cache = HgMozillaOrg(kwargs=self.config.hg_cache, use_cache=True) if self.config.hg_cache else Null

            self.tuid_service = tuid_service if tuid_service else tuid.service.TUIDService(
                kwargs=self.config.tuid, conn=self.conn, clogger=self
            )
            self.rev_locker = Lock()
            self.working_locker = Lock()

            if new_table:
                with self.conn.transaction() as t:
                    t.execute("DROP TABLE IF EXISTS csetLog")

            self.init_db()
            self.next_revnum = coalesce(self.conn.get_one("SELECT max(revnum)+1 FROM csetLog")[0], 1)
            self.csets_todo_backwards = Queue(name="Clogger.csets_todo_backwards")
            self.deletions_todo = Queue(name="Clogger.deletions_todo")
            self.maintenance_signal = Signal(name="Clogger.maintenance_signal")

            if 'tuid' in self.config:
                self.config = self.config.tuid

            self.disable_backfilling = False
            self.disable_tipfilling = False
            self.disable_deletion = False
            self.disable_maintenance = False

            # Make sure we are filled before allowing queries
            numrevs = self.conn.get_one("SELECT count(revnum) FROM csetLog")[0]
            if numrevs < MINIMUM_PERMANENT_CSETS:
                Log.note("Filling in csets to hold {{minim}} csets.", minim=MINIMUM_PERMANENT_CSETS)
                oldest_rev = 'tip'
                with self.conn.transaction() as t:
                    tmp = t.query("SELECT min(revnum), revision FROM csetLog").data[0][1]
                    if tmp:
                        oldest_rev = tmp
                self._fill_in_range(
                    MINIMUM_PERMANENT_CSETS - numrevs,
                    oldest_rev,
                    timestamp=False
                )

            Log.note(
                "Table is filled with atleast {{minim}} entries.",
                minim=MINIMUM_PERMANENT_CSETS
            )

            if start_workers:
                self.start_workers()
        except Exception as e:
            Log.warning("Cannot setup clogger: {{cause}}", cause=str(e))

    # TODO: Make these starters check if there is already a worker running.
    def start_backfilling(self):
        Thread.run('clogger-backfill', self.fill_backward_with_list)


    def start_tipfillling(self):
        Thread.run('clogger-tip', self.fill_forward_continuous)


    def start_maintenance(self):
        Thread.run('clogger-maintenance', self.csetLog_maintenance)


    def start_deleter(self):
        Thread.run('clogger-deleter', self.csetLog_deleter)


    def start_workers(self):
        self.start_tipfillling()
        self.start_backfilling()
        self.start_maintenance()
        self.start_deleter()
        Log.note("Started clogger workers.")


    def init_db(self):
        with self.conn.transaction() as t:
            t.execute('''
            CREATE TABLE IF NOT EXISTS csetLog (
                revnum         INTEGER PRIMARY KEY,
                revision       CHAR(12) NOT NULL,
                timestamp      INTEGER
            );''')


    def disable_all(self):
        self.disable_tipfilling = True
        self.disable_backfilling = True
        self.disable_maintenance = True
        self.disable_deletion = True


    def revnum(self):
        """
        :return: max revnum that was added
        """
        return coalesce(self.conn.get_one("SELECT max(revnum) as revnum FROM csetLog")[0], 0)


    def get_tip(self, transaction):
        return transaction.get_one(
            "SELECT max(revnum) as revnum, revision FROM csetLog"
        )


    def get_tail(self, transaction):
        return transaction.get_one(
            "SELECT min(revnum) as revnum, revision FROM csetLog"
        )


    def _get_clog(self, clog_url):
        try:
            Log.note("Searching through changelog {{url}}", url=clog_url)
            clog_obj = http.get_json(clog_url, retry=RETRY)
            return clog_obj
        except Exception as e:
            Log.error(
                "Unexpected error getting changset-log for {{url}}: {{error}}",
                url=clog_url,
                error=e
            )


    def _get_one_revision(self, transaction, cset_entry):
        # Returns a single revision if it exists
        _, rev, _ = cset_entry
        return transaction.get_one("SELECT revision FROM csetLog WHERE revision=?", (rev,))


    def _get_one_revnum(self, transaction, rev):
        # Returns a single revnum if it exists
        return transaction.get_one("SELECT revnum FROM csetLog WHERE revision=?", (rev,))


    def _get_revnum_range(self, transaction, revnum1, revnum2):
        # Returns a range of revision numbers (that is inclusive)
        high_num = max(revnum1, revnum2)
        low_num = min(revnum1, revnum2)

        return transaction.query(
            "SELECT revnum, revision FROM csetLog WHERE "
            "revnum >= " + str(low_num) + " AND revnum <= " + str(high_num)
        ).data


    def recompute_table_revnums(self):
        '''
        Recomputes the revnums for the csetLog table
        by creating a new table, and copying csetLog to
        it. The INTEGER PRIMARY KEY in the temp table auto increments
        as rows are added.

        IMPORTANT: Only call this after acquiring the
                   lock `self.working_locker`.
        :return:
        '''
        with self.conn.transaction() as t:
            t.execute('''
            CREATE TABLE temp (
                revnum         INTEGER PRIMARY KEY,
                revision       CHAR(12) NOT NULL,
                timestamp      INTEGER
            );''')

            t.execute(
                "INSERT INTO temp (revision, timestamp) "
                "SELECT revision, timestamp FROM csetlog ORDER BY revnum ASC"
            )

            t.execute("DROP TABLE csetLog;")
            t.execute("ALTER TABLE temp RENAME TO csetLog;")


    def check_for_maintenance(self):
        '''
        Returns True if the maintenance worker should be run now,
        and False otherwise.
        :return:
        '''
        numrevs = self.conn.get_one("SELECT count(revnum) FROM csetLog")[0]
        Log.note("Number of csets in csetLog table: {{num}}", num=numrevs)
        if numrevs >= SIGNAL_MAINTENANCE_CSETS:
            return True
        return False


    def add_cset_entries(self, ordered_rev_list, timestamp=False, number_forward=True):
        '''
        Adds a list of revisions to the table. Assumes ordered_rev_list is an ordered
        based on how changesets are found in the changelog. Going forwards or backwards is dealt
        with by flipping the list
        :param ordered_cset_list: Order given from changeset log searching.
        :param timestamp: If false, records are kept indefinitely
                          but if holes exist: (delete, None, delete, None)
                          those delete's with None's around them
                          will not be deleted.
        :param numbered: If True, this function will number the revision list
                         by going forward from max(revNum), else it'll go backwards
                         from revNum, then add X to all revnums and self.next_revnum
                         where X is the length of ordered_rev_list
        :return:
        '''
        with self.conn.transaction() as t:
            current_min = t.get_one("SELECT min(revnum) FROM csetlog")[0]
            current_max = t.get_one("SELECT max(revnum) FROM csetlog")[0]
            if not current_min or not current_max:
                current_min = 0
                current_max = 0

            direction = -1
            start = current_min - 1
            if number_forward:
                direction = 1
                start = current_max + 1
                ordered_rev_list = ordered_rev_list[::-1]

            insert_list = [
                (
                    start + direction * count,
                    rev,
                    int(time.time()) if timestamp else -1
                )
                for count, rev in enumerate(ordered_rev_list)
            ]

            # In case of overlapping requests
            fmt_insert_list = []
            for cset_entry in insert_list:
                tmp = self._get_one_revision(t, cset_entry)
                if not tmp:
                    fmt_insert_list.append(cset_entry)

            for _, tmp_insert_list in jx.groupby(fmt_insert_list, size=SQL_CSET_BATCH_SIZE):
                t.execute(
                    "INSERT INTO csetLog (revnum, revision, timestamp)" +
                    " VALUES " +
                    sql_list(
                        quote_set((revnum, revision, timestamp))
                        for revnum, revision, timestamp in tmp_insert_list
                    )
                )

            # Move the revision numbers forward if needed
            self.recompute_table_revnums()

        # Start a maintenance run if needed
        if self.check_for_maintenance():
            Log.note("Scheduling maintenance run on clogger.")
            self.maintenance_signal.go()


    def _fill_in_range(self, parent_cset, child_cset, timestamp=False, number_forward=True):
        '''
        Fills cset logs in a certain range. 'parent_cset' can be an int and in that case,
        we get that many changesets instead. If parent_cset is an int, then we consider
        that we are going backwards (number_forward is False) and we ignore the first
        changeset of the first log, and we ignore the setting for number_forward.
        Otherwise, we continue until we find the given 'parent_cset'.
        :param parent_cset:
        :param child_cset:
        :param timestamp:
        :param number_forward:
        :return:
        '''
        csets_to_add = []
        found_parent = False
        find_parent = False
        if type(parent_cset) != int:
            find_parent = True
        elif parent_cset >= MAX_BACKFILL_CLOGS * CHANGESETS_PER_CLOG:
            Log.warning(
                "Requested number of new changesets {{num}} is too high. "
                "Max number that can be requested is {{maxnum}}.",
                num=parent_cset,
                maxnum=MAX_BACKFILL_CLOGS * CHANGESETS_PER_CLOG
            )
            return None

        csets_found = 0
        clogs_seen = 0
        final_rev = child_cset
        while not found_parent and clogs_seen < MAX_BACKFILL_CLOGS:
<<<<<<< HEAD
            clog_url = str(HG_URL) + "/" + self.config.hg.branch + "/json-log/" + final_rev
=======
            clog_url = self.tuid_service.hg_url / self.config.hg.branch / 'json-log' / final_rev
>>>>>>> bd5d1fa1
            clog_obj = self._get_clog(clog_url)
            clog_csets_list = list(clog_obj['changesets'])
            for clog_cset in clog_csets_list[:-1]:
                if not number_forward and csets_found <= 0:
                    # Skip this entry it already exists
                    csets_found += 1
                    continue

                nodes_cset = clog_cset['node'][:12]
                if find_parent:
                    if nodes_cset == parent_cset:
                        found_parent = True
                        if not number_forward:
                            # When going forward this entry is
                            # the given parent
                            csets_to_add.append(nodes_cset)
                        break
                else:
                    if csets_found + 1 > parent_cset:
                        found_parent = True
                        if not number_forward:
                            # When going forward this entry is
                            # the given parent (which is supposed
                            # to already exist)
                            csets_to_add.append(nodes_cset)
                        break
                    csets_found += 1
                csets_to_add.append(nodes_cset)
            if found_parent == True:
                break

            clogs_seen += 1
            final_rev = clog_csets_list[-1]['node'][:12]

        if found_parent:
            self.add_cset_entries(csets_to_add, timestamp=timestamp, number_forward=number_forward)
        else:
            Log.warning(
                "Couldn't find the end of the request for {{request}}. "
                "Max number that can be requested through _fill_in_range is {{maxnum}}.",
                request={
                    'parent_cset': parent_cset,
                    'child_cset':child_cset,
                    'number_forward': number_forward
                },
                maxnum=MAX_BACKFILL_CLOGS * CHANGESETS_PER_CLOG
            )
            return None
        return csets_to_add


    def initialize_to_range(self, old_rev, new_rev, delete_old=True):
        '''
        Used in service testing to get to very old
        changesets quickly.
        :param old_rev: The oldest revision to keep
        :param new_rev: The revision to start searching from
        :return:
        '''
        old_settings = [
            self.disable_tipfilling,
            self.disable_backfilling,
            self.disable_maintenance,
            self.disable_deletion
        ]
        self.disable_tipfilling = True
        self.disable_backfilling = True
        self.disable_maintenance = True
        self.disable_deletion = True

        old_rev = old_rev[:12]
        new_rev = new_rev[:12]

        with self.working_locker:
            if delete_old:
                with self.conn.transaction() as t:
                    t.execute("DELETE FROM csetLog")
            with self.conn.transaction() as t:
                t.execute(
                    "INSERT INTO csetLog (revision, timestamp) VALUES " +
                    quote_set((new_rev, -1))
                )
            self._fill_in_range(old_rev, new_rev, timestamp=True, number_forward=False)

        self.disable_tipfilling = old_settings[0]
        self.disable_backfilling = old_settings[1]
        self.disable_maintenance = old_settings[2]
        self.disable_deletion = old_settings[3]


    def fill_backward_with_list(self, please_stop=None):
        '''
        Expects requests of the tuple form: (parent_cset, timestamp)
        parent_cset can be an int X to go back by X changesets, or
        a string to search for going backwards in time. If timestamp
        is false, no timestamps will be added to the entries.
        :param please_stop:
        :return:
        '''
        while not please_stop:
            try:
                request = self.csets_todo_backwards.pop(till=please_stop)
                if please_stop:
                    break

                # If backfilling is disabled, all requests
                # are ignored.
                if self.disable_backfilling:
                    Till(till=CSET_BACKFILL_WAIT_TIME).wait()
                    continue

                if request:
                    parent_cset, timestamp = request
                else:
                    continue

                with self.working_locker:
                    with self.conn.transaction() as t:
                        parent_revnum = self._get_one_revnum(t, parent_cset)
                    if parent_revnum:
                        continue

                    with self.conn.transaction() as t:
                        _, oldest_revision = self.get_tail(t)

                    self._fill_in_range(
                        parent_cset,
                        oldest_revision,
                        timestamp=timestamp,
                        number_forward=False
                    )
                Log.note("Finished {{cset}}", cset=parent_cset)
            except Exception as e:
                Log.warning("Unknown error occurred during backfill: ", cause=e)


    def update_tip(self):
        '''
        Returns False if the tip is already at the newest, or True
        if an update has taken place.
        :return:
        '''
<<<<<<< HEAD
        clog_obj = self._get_clog(
            str(HG_URL) + "/" + self.config.hg.branch + "/json-log/tip"
        )
=======
        clog_obj = self._get_clog(self.tuid_service.hg_url / self.config.hg.branch / 'json-log' / 'tip')
>>>>>>> bd5d1fa1

        # Get current tip in DB
        with self.conn.transaction() as t:
            _, newest_known_rev = self.get_tip(t)

        # If we are still at the newest, wait for CSET_TIP_WAIT_TIME seconds
        # before checking again.
        first_clog_entry = clog_obj['changesets'][0]['node'][:12]
        if newest_known_rev == first_clog_entry:
            return False

        csets_to_gather = None
        if not newest_known_rev:
            Log.note(
                "No revisions found in table, adding {{minim}} entries...",
                minim=MINIMUM_PERMANENT_CSETS
            )
            csets_to_gather = MINIMUM_PERMANENT_CSETS

        found_newest_known = False
        csets_to_add = []
        csets_found = 0
        clogs_seen = 0
        Log.note("Found new revisions. Updating csetLog tip to {{rev}}...", rev=first_clog_entry)
        while not found_newest_known and clogs_seen < MAX_TIPFILL_CLOGS:
            clog_csets_list = list(clog_obj['changesets'])
            for clog_cset in clog_csets_list[:-1]:
                nodes_cset = clog_cset['node'][:12]
                if not csets_to_gather:
                    if nodes_cset == newest_known_rev:
                        found_newest_known = True
                        break
                else:
                    if csets_found >= csets_to_gather:
                        found_newest_known = True
                        break
                csets_found += 1
                csets_to_add.append(nodes_cset)
            if not found_newest_known:
                # Get the next page
                clogs_seen += 1
                final_rev = clog_csets_list[-1]['node'][:12]
<<<<<<< HEAD
                clog_url = str(HG_URL) + "/" + self.config.hg.branch + "/json-log/" + final_rev
=======
                clog_url = self.tuid_service.hg_url / self.config.hg.branch / 'json-log' / final_rev
>>>>>>> bd5d1fa1
                clog_obj = self._get_clog(clog_url)

        if clogs_seen >= MAX_TIPFILL_CLOGS:
            Log.error(
                "Too many changesets, can't find last tip or the number is too high: {{rev}}. "
                "Maximum possible to request is {{maxnum}}",
                rev=coalesce(newest_known_rev, csets_to_gather),
                maxnum=MAX_TIPFILL_CLOGS * CHANGESETS_PER_CLOG
            )
            return False

        with self.working_locker:
            Log.note("Adding {{csets}}", csets=csets_to_add)
            self.add_cset_entries(csets_to_add, timestamp=False)
        return True


    def fill_forward_continuous(self, please_stop=None):
        while not please_stop:
            try:
                while not please_stop and not self.disable_tipfilling and self.update_tip():
                    pass
                (please_stop | Till(seconds=CSET_TIP_WAIT_TIME)).wait()
            except Exception as e:
                Log.warning("Unknown error occurred during tip filling:", cause=e)


    def csetLog_maintenance(self, please_stop=None):
        '''
        Handles deleting old csetLog entries and timestamping
        revisions once they pass the length for permanent
        storage for deletion later.
        :param please_stop:
        :return:
        '''
        while not please_stop:
            try:
                # Wait until something signals the maintenance cycle
                # to begin (or end).
                (self.maintenance_signal | please_stop).wait()

                if please_stop:
                    break
                if self.disable_maintenance:
                    continue

                Log.warning(
                    "Starting clog maintenance. Since this doesn't start often, "
                    "we need to explicitly see when it's started with this warning."
                )

                # Reset signal so we don't request
                # maintenance infinitely.
                with self.maintenance_signal.lock:
                    self.maintenance_signal._go = False

                with self.working_locker:
                    all_data = None
                    with self.conn.transaction() as t:
                        all_data = sorted(
                            t.get("SELECT revnum, revision, timestamp FROM csetLog"),
                            key=lambda x: int(x[0])
                        )

                    # Restore maximum permanents (if overflowing)
                    new_data = []
                    modified = False
                    for count, (revnum, revision, timestamp) in enumerate(all_data[::-1]):
                        if count < MINIMUM_PERMANENT_CSETS:
                            if timestamp != -1:
                                modified = True
                                new_data.append((revnum, revision, -1))
                            else:
                                new_data.append((revnum, revision, timestamp))
                        elif type(timestamp) != int or timestamp == -1:
                            modified = True
                            new_data.append((revnum, revision, int(time.time())))
                        else:
                            new_data.append((revnum, revision, timestamp))

                    # Delete annotations at revisions with timestamps
                    # that are too old. The csetLog entries will have
                    # their timestamps reset here.
                    new_data1 = []
                    annrevs_to_del = []
                    current_time = time.time()
                    for count, (revnum, revision, timestamp) in enumerate(new_data[::-1]):
                        new_timestamp = timestamp
                        if timestamp != -1:
                            if current_time >= timestamp + TIME_TO_KEEP_ANNOTATIONS.seconds:
                                modified = True
                                new_timestamp = current_time
                                annrevs_to_del.append(revision)
                        new_data1.append((revnum, revision, new_timestamp))

                    if len(annrevs_to_del) > 0:
                        # Delete any latestFileMod and annotation entries
                        # that are too old.
                        Log.note(
                            "Deleting annotations and latestFileMod for revisions for being "
                            "older than {{oldest}}: {{revisions}}",
                            oldest=TIME_TO_KEEP_ANNOTATIONS,
                            revisions=annrevs_to_del
                        )
                        with self.conn.transaction() as t:
                            t.execute(
                                "DELETE FROM latestFileMod WHERE revision IN " +
                                quote_set(annrevs_to_del)
                            )
                            t.execute(
                                "DELETE FROM annotations WHERE revision IN " +
                                quote_set(annrevs_to_del)
                            )

                    # Delete any overflowing entries
                    new_data2 = new_data1
                    reved_all_data = all_data[::-1]
                    deleted_data = reved_all_data[MAXIMUM_NONPERMANENT_CSETS:]
                    delete_overflowing_revstart = None
                    if len(deleted_data) > 0:
                        _, delete_overflowing_revstart, _ = deleted_data[0]
                        new_data2 = set(all_data) - set(deleted_data)

                        # Update old frontiers if requested, otherwise
                        # they will all get deleted by the csetLog_deleter
                        # worker
                        if UPDATE_VERY_OLD_FRONTIERS:
                            _, max_revision, _ = all_data[-1]
                            for _, revision, _ in deleted_data:
                                with self.conn.transaction() as t:
                                    old_files = t.get(
                                        "SELECT file FROM latestFileMod WHERE revision=?",
                                        (revision,)
                                    )
                                if old_files is None or len(old_files) <= 0:
                                    continue

                                self.tuid_service.get_tuids_from_files(
                                    old_files,
                                    max_revision,
                                    going_forward=True,
                                )

                                still_exist = True
                                while still_exist and not please_stop:
                                    Till(seconds=TUID_EXISTENCE_WAIT_TIME).wait()
                                    with self.conn.transaction() as t:
                                        old_files = t.get(
                                            "SELECT file FROM latestFileMod WHERE revision=?",
                                            (revision,)
                                        )
                                    if old_files is None or len(old_files) <= 0:
                                        still_exist = False

                    # Update table and schedule a deletion
                    if modified:
                        with self.conn.transaction() as t:
                            insert_into_db_chunked(
                                t,
                                new_data2,
                                "INSERT OR REPLACE INTO csetLog (revnum, revision, timestamp) VALUES "
                            )
                    if not deleted_data:
                        continue

                    Log.note("Scheduling {{num_csets}} for deletion", num_csets=len(deleted_data))
                    self.deletions_todo.add(delete_overflowing_revstart)
            except Exception as e:
                Log.warning("Unexpected error occured while maintaining csetLog, continuing to try: ", cause=e)
        return


    def csetLog_deleter(self, please_stop=None):
        '''
        Deletes changesets from the csetLog table
        and also changesets from the annotation table
        that have revisions matching the given changesets.
        Accepts lists of csets from self.deletions_todo.
        :param please_stop:
        :return:
        '''
        while not please_stop:
            try:
                request = self.deletions_todo.pop(till=please_stop)
                if please_stop:
                    break

                # If deletion is disabled, ignore the current
                # request - it will need to be re-requested.
                if self.disable_deletion:
                    Till(till=CSET_DELETION_WAIT_TIME).wait()
                    continue

                with self.working_locker:
                    first_cset = request

                    # Since we are deleting and moving stuff around in the
                    # TUID tables, we need everything to be contained in
                    # one transaction with no interruptions.
                    with self.conn.transaction() as t:
                        revnum = self._get_one_revnum(t, first_cset)[0]
                        csets_to_del = t.get(
                            "SELECT revnum, revision FROM csetLog WHERE revnum <= ?", (revnum,)
                        )
                        csets_to_del = [cset for _, cset in csets_to_del]
                        existing_frontiers = t.query(
                            "SELECT revision FROM latestFileMod WHERE revision IN " +
                            quote_set(csets_to_del)
                        ).data

                        existing_frontiers = [existing_frontiers[i][0] for i, _ in enumerate(existing_frontiers)]
                        Log.note(
                            "Deleting all annotations and changeset log entries with revisions in the list: {{csets}}",
                            csets=csets_to_del
                        )

                        if len(existing_frontiers) > 0:
                            # This handles files which no longer exist anymore in
                            # the main branch.
                            Log.note(
                                "Deleting existing frontiers for revisions: {{revisions}}",
                                revisions=existing_frontiers
                            )
                            t.execute(
                                "DELETE FROM latestFileMod WHERE revision IN " +
                                quote_set(existing_frontiers)
                            )

                        Log.note("Deleting annotations...")
                        t.execute(
                            "DELETE FROM annotations WHERE revision IN " +
                            quote_set(csets_to_del)
                        )

                        Log.note(
                            "Deleting {{num_entries}} csetLog entries...",
                            num_entries=len(csets_to_del)
                        )
                        t.execute(
                            "DELETE FROM csetLog WHERE revision IN " +
                            quote_set(csets_to_del)
                        )

                    # Recalculate the revnums
                    self.recompute_table_revnums()
            except Exception as e:
                Log.warning("Unexpected error occured while deleting from csetLog:", cause=e)
                Till(seconds=CSET_DELETION_WAIT_TIME).wait()
        return


    def get_old_cset_revnum(self, revision):
        self.csets_todo_backwards.add((revision, True))

        revnum = None
        timeout = Till(seconds=BACKFILL_REVNUM_TIMEOUT)
        while not timeout:
            with self.conn.transaction() as t:
                revnum = self._get_one_revnum(t, revision)

            if revnum and revnum[0] >= 0:
                break
            elif revnum[0] < 0:
                Log.note("Waiting for table to recompute...")
            else:
                Log.note("Waiting for backfill to complete...")
            Till(seconds=CSET_BACKFILL_WAIT_TIME).wait()

        if timeout:
            Log.error(
                "Cannot find revision {{rev}} after waiting {{timeout}} seconds",
                rev=revision,
                timeout=BACKFILL_REVNUM_TIMEOUT
            )
        return revnum


    def get_revnnums_from_range(self, revision1, revision2):
        with self.conn.transaction() as t:
            revnum1 = self._get_one_revnum(t, revision1)
            revnum2 = self._get_one_revnum(t, revision2)
        if not revnum1 or not revnum2:
            did_an_update = self.update_tip()
            if did_an_update:
                with self.conn.transaction() as t:
                    revnum1 = self._get_one_revnum(t, revision1)
                    revnum2 = self._get_one_revnum(t, revision2)

            if not revnum1:
                revnum1 = self.get_old_cset_revnum(revision1)
                # Refresh the second entry
                with self.conn.transaction() as t:
                    revnum2 = self._get_one_revnum(t, revision2)

            if not revnum2:
                revnum2 = self.get_old_cset_revnum(revision2)

                # The first revnum might change also
                with self.conn.transaction() as t:
                    revnum1 = self._get_one_revnum(t, revision1)

        with self.conn.transaction() as t:
            result = self._get_revnum_range(t, revnum1[0], revnum2[0])
        return sorted(
            result,
            key=lambda x: int(x[0])
        )<|MERGE_RESOLUTION|>--- conflicted
+++ resolved
@@ -333,11 +333,7 @@
         clogs_seen = 0
         final_rev = child_cset
         while not found_parent and clogs_seen < MAX_BACKFILL_CLOGS:
-<<<<<<< HEAD
             clog_url = str(HG_URL) + "/" + self.config.hg.branch + "/json-log/" + final_rev
-=======
-            clog_url = self.tuid_service.hg_url / self.config.hg.branch / 'json-log' / final_rev
->>>>>>> bd5d1fa1
             clog_obj = self._get_clog(clog_url)
             clog_csets_list = list(clog_obj['changesets'])
             for clog_cset in clog_csets_list[:-1]:
@@ -480,13 +476,9 @@
         if an update has taken place.
         :return:
         '''
-<<<<<<< HEAD
         clog_obj = self._get_clog(
             str(HG_URL) + "/" + self.config.hg.branch + "/json-log/tip"
         )
-=======
-        clog_obj = self._get_clog(self.tuid_service.hg_url / self.config.hg.branch / 'json-log' / 'tip')
->>>>>>> bd5d1fa1
 
         # Get current tip in DB
         with self.conn.transaction() as t:
@@ -529,11 +521,7 @@
                 # Get the next page
                 clogs_seen += 1
                 final_rev = clog_csets_list[-1]['node'][:12]
-<<<<<<< HEAD
                 clog_url = str(HG_URL) + "/" + self.config.hg.branch + "/json-log/" + final_rev
-=======
-                clog_url = self.tuid_service.hg_url / self.config.hg.branch / 'json-log' / final_rev
->>>>>>> bd5d1fa1
                 clog_obj = self._get_clog(clog_url)
 
         if clogs_seen >= MAX_TIPFILL_CLOGS:
