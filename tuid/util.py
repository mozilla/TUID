# encoding: utf-8
#
#
# This Source Code Form is subject to the terms of the Mozilla Public
# License, v. 2.0. If a copy of the MPL was not distributed with this file,
# You can obtain one at http://mozilla.org/MPL/2.0/.
from __future__ import absolute_import
from __future__ import division
from __future__ import unicode_literals

from collections import namedtuple

from jx_python import jx
from mo_files.url import URL
from mo_hg.apply import Line, SourceFile
from mo_logs import Log
from pyLibrary.sql import quote_set, sql_list
from mo_threads import Till
from mo_dots import wrap

TIMEOUT = 10
HG_URL = URL("https://hg.mozilla.org/")


class TuidLine(Line, object):
    def __init__(self, tuidmap, **kwargs):
        super(TuidLine, self).__init__(tuidmap.line, **kwargs)
        self.tuid = tuidmap.tuid

    def __str__(self):
        return "TuidLine{tuid=" + str(self.tuid) + ": line=" + str(self.line) + "}"


class AnnotateFile(SourceFile, object):
    def __init__(self, filename, lines, tuid_service=None):
        super(AnnotateFile, self).__init__(filename, lines)
        self.tuid_service = tuid_service
        self.failed_file = False

    def annotation_to_lines(self, annotation):
        self.lines = [TuidLine(tuidmap) for tuidmap in annotation]

    def lines_to_annotation(self):
        return [TuidMap(line_obj.tuid, line_obj.line) for line_obj in self.lines]

    def replace_line_with_tuidline(self):
        new_lines = []
        for line_obj in self.lines:
            if type(line_obj) == TuidLine:
                new_lines.append(line_obj)
                continue
            new_line_obj = TuidLine(
                TuidMap(None, line_obj.line), filename=line_obj.filename, is_new_line=True
            )
            new_lines.append(new_line_obj)
        self.lines = new_lines
        return self.lines

    def create_and_insert_tuids(self, revision):
        self.replace_line_with_tuidline()

        line_origins = []
        all_new_lines = []
        for line_obj in self.lines:
            line_entry = (line_obj.filename, revision, line_obj.line)
            if not line_obj.tuid or line_obj.is_new_line:
                all_new_lines.append(line_obj.line)
            line_origins.append(line_entry)

        insert_entries = []
        insert_lines = set(all_new_lines)
        if len(insert_lines) > 0:
            try:
                insert_entries = [
                    (self.tuid_service.tuid(),) + line_origins[linenum - 1]
                    for linenum in insert_lines
                ]

<<<<<<< HEAD
                records = wrap(
                    [
                        self.tuid_service._make_record_temporal(tuid, revision, file, line)
                        for tuid, file, revision, line in insert_entries
                    ]
                )
                insert(self.tuid_service.temporal, records)
=======
                self.tuid_service._insert_max_tuid()

>>>>>>> 62ab0e3b
            except Exception as e:
                Log.note(
                    "Failed to insert new tuids (likely due to merge conflict) on {{file}}: {{cause}}",
                    file=self.filename,
                    cause=e,
                )
                self.failed_file = True
                return

        fmt_inserted_lines = {line: tuid for tuid, _, _, line in insert_entries}
        for line_obj in self.lines:
            if line_obj.line in fmt_inserted_lines:
                line_obj.tuid = fmt_inserted_lines[line_obj.line]

            if not line_obj.tuid:
                Log.warning(
                    "Cannot find TUID at {{file}} and {{rev}}for: {{line}}",
                    file=self.filename,
                    rev=revision,
                    line=line_obj,
                )
                self.failed_file = True
                return


<<<<<<< HEAD
def insert_into_db_chunked(transaction, data, cmd, sql_chunk_size=500):
    # For the `cmd` object, we expect something like (don't forget the whitespace at the end):
    #   "INSERT INTO temporal (tuid, file, revision, line) VALUES "
    #
    # `data` must be a list of tuples.
    for _, inserts_list in jx.chunk(data, size=sql_chunk_size):
        transaction.execute(cmd + sql_list(quote_set(entry) for entry in inserts_list))


=======
>>>>>>> 62ab0e3b
def map_to_array(pairs):
    """
    MAP THE (tuid, line) PAIRS TO A SINGLE ARRAY OF TUIDS
    :param pairs:
    :return:
    """
    if pairs:
        pairs = [TuidMap(*p) for p in pairs]
        max_line = max(p.line for p in pairs)
        tuids = [None] * max_line
        for p in pairs:
            if p.line:  # line==0 IS A PLACEHOLDER FOR FILES THAT DO NOT EXIST
                tuids[p.line - 1] = p.tuid
        return tuids
    else:
        return None


def wait_until(index, condition):
    timeout = Till(seconds=TIMEOUT)
    while not timeout:
        if condition():
            break
        index.refresh()


def delete(index, filter):
    index.delete_record(filter)
    index.refresh()
    wait_until(index, lambda: index.search({"size": 0, "query": filter}).hits.total == 0)


def insert(index, records):
    ids = records.value._id
    index.extend(records)
    index.refresh()
    wait_until(
        index,
        lambda: index.search({"size": 0, "query": {"terms": {"_id": ids}}}).hits.total
        == len(records),
    )


# Used for increasing readability
# Can be accessed with tmap_obj.line, tmap_obj.tuid
TuidMap = namedtuple(str("TuidMap"), [str("tuid"), str("line")])
MISSING = TuidMap(-1, 0)<|MERGE_RESOLUTION|>--- conflicted
+++ resolved
@@ -76,18 +76,7 @@
                     for linenum in insert_lines
                 ]
 
-<<<<<<< HEAD
-                records = wrap(
-                    [
-                        self.tuid_service._make_record_temporal(tuid, revision, file, line)
-                        for tuid, file, revision, line in insert_entries
-                    ]
-                )
-                insert(self.tuid_service.temporal, records)
-=======
                 self.tuid_service._insert_max_tuid()
-
->>>>>>> 62ab0e3b
             except Exception as e:
                 Log.note(
                     "Failed to insert new tuids (likely due to merge conflict) on {{file}}: {{cause}}",
@@ -113,18 +102,6 @@
                 return
 
 
-<<<<<<< HEAD
-def insert_into_db_chunked(transaction, data, cmd, sql_chunk_size=500):
-    # For the `cmd` object, we expect something like (don't forget the whitespace at the end):
-    #   "INSERT INTO temporal (tuid, file, revision, line) VALUES "
-    #
-    # `data` must be a list of tuples.
-    for _, inserts_list in jx.chunk(data, size=sql_chunk_size):
-        transaction.execute(cmd + sql_list(quote_set(entry) for entry in inserts_list))
-
-
-=======
->>>>>>> 62ab0e3b
 def map_to_array(pairs):
     """
     MAP THE (tuid, line) PAIRS TO A SINGLE ARRAY OF TUIDS
