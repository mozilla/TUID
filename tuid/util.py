--- conflicted
+++ resolved
@@ -109,44 +109,20 @@
                     for linenum in insert_lines
                 ]
 
-<<<<<<< HEAD
-                records = []
-                ids = []
-                for tuid, file, revision, line in insert_entries:
-                    record = self.tuid_service._make_record_temporal(tuid, revision, file, line)
-                    records.append(record)
-                    ids.append(record["value"]["_id"])
-                self.tuid_service.temporal.extend(records)
-                query = self.tuid_service._query_result_size({"_id": ids})
-                self.tuid_service.temporal.refresh()
-                while self.tuid_service.temporal.search(query).hits.total != len(ids):
-                    Till(seconds=0.001).wait()
-                    self.tuid_service.temporal.refresh()
-
-                # Insert in annotations table also
-                annotations_insert_list = self.tuid_service.temporal_annotations_record_maker(insert_entries)
-                records = []
-                ids = []
-                for row in annotations_insert_list:
-                    revision, file, annotation = row
-                    record = self.tuid_service._make_record_annotations(revision, file, annotation, partial=True)
-                    records.append(record)
-                    ids.append(record["value"]["_id"])
-
-                self.tuid_service.annotations.extend(records)
-                query = self.tuid_service._query_result_size({"_id": ids})
-                self.tuid_service.annotations.refresh()
-                while self.tuid_service.annotations.search(query).hits.total != len(ids):
-                    Till(seconds=0.001).wait()
-                    self.tuid_service.annotations.refresh()
-
-=======
                 records = wrap([
                     self.tuid_service._make_record_temporal(tuid, revision, file, line)
                     for tuid, file, revision, line in insert_entries
                 ])
                 insert(self.tuid_service.temporal, records)
->>>>>>> b3f843ac
+
+                # Insert in annotations table also
+                annotations_insert_list = self.tuid_service.temporal_annotations_record_maker(insert_entries)
+                records = wrap([
+                    self.tuid_service._make_record_annotations(revision, file, annotation, True)
+                    for revision, file, annotation in annotations_insert_list
+                ])
+                insert(self.tuid_service.annotations, records)
+
             except Exception as e:
                 Log.note(
                     "Failed to insert new tuids (likely due to merge conflict) on {{file}}: {{cause}}",
