--- conflicted
+++ resolved
@@ -49,30 +49,18 @@
         )
         """)
 
-<<<<<<< HEAD
     def get_tuid(self, branch, revision, file):
-=======
-    def get_tuid(self, revision, file, branch='mozilla-central'):
->>>>>>> 5f5c87e5
         """
         :param branch: BRANCH TO FIND THE REVISION/FILE
         :param revision: THE REVISION NUNMBER
         :param file: THE FULL PATH TO A SINGLE FILE
         :return: A LIST OF TUIDS
         """
-<<<<<<< HEAD
         service_response = wrap(self.get_tuids(branch, revision, [file]))
         for f, t in service_response.items():
             return t
 
     def get_tuids(self, branch, revision, files):
-=======
-        service_response = wrap(self.get_tuids(revision, [file], branch=branch))
-        for f, t in service_response.items():
-            return t
-
-    def get_tuids(self, revision, files, branch='mozilla-central'):
->>>>>>> 5f5c87e5
         """
         GET TUIDS FROM ENDPOINT, AND STORE IN DB
         :param branch: BRANCH TO FIND THE REVISION/FILE
