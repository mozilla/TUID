# encoding: utf-8
#
#
# This Source Code Form is subject to the terms of the Mozilla Public
# License, v. 2.0. If a copy of the MPL was not distributed with this file,
# You can obtain one at http://mozilla.org/MPL/2.0/.
from __future__ import absolute_import
from __future__ import division
from __future__ import unicode_literals

import gc
import copy

from mo_times import Timer
from jx_python import jx
from mo_dots import Null, coalesce, wrap
from mo_future import text_type
from mo_hg.hg_mozilla_org import HgMozillaOrg
from mo_hg.apply import apply_diff, apply_diff_backwards
from mo_files.url import URL
from mo_kwargs import override
from mo_logs import Log
from mo_math.randoms import Random
from mo_threads import Till, Thread, Lock
from mo_times.durations import SECOND, HOUR, MINUTE, DAY
from pyLibrary.env import http
from pyLibrary.meta import cache
from pyLibrary.sql import sql_list, sql_iso
from pyLibrary.sql.sqlite import quote_value, quote_list
from tuid import sql
from tuid.statslogger import StatsLogger
from tuid.util import MISSING, TuidMap, TuidLine, AnnotateFile, HG_URL

import tuid.clogger

DEBUG = False
ANNOTATE_DEBUG = False
VERIFY_TUIDS = True
RETRY = {"times": 3, "sleep": 5, "http": True}
ANN_WAIT_TIME = 5 * HOUR
MAX_CONCURRENT_ANN_REQUESTS = 5
MAX_ANN_REQUESTS_WAIT_TIME = 5 * SECOND
MAX_THREAD_WAIT_TIME = 5 * SECOND
WORK_OVERFLOW_BATCH_SIZE = 250
SQL_ANN_BATCH_SIZE = 5
SQL_BATCH_SIZE = 500
FILES_TO_PROCESS_THRESH = 5
ENABLE_TRY = False
DAEMON_WAIT_AT_NEWEST = 30 * SECOND # Time to wait at the newest revision before polling again.

GET_TUID_QUERY = "SELECT tuid FROM temporal WHERE file=? and revision=? and line=?"
GET_ANNOTATION_QUERY = "SELECT annotation FROM annotations WHERE revision=? and file=?"
GET_LATEST_MODIFICATION = "SELECT revision FROM latestFileMod WHERE file=?"


class TUIDService:

    @override
    def __init__(self, database, hg, hg_cache=None, conn=None, clogger=None, start_workers=True, kwargs=None):
        try:
            self.config = kwargs

            self.conn = conn if conn else sql.Sql(self.config.database.name)
            self.hg_cache = HgMozillaOrg(kwargs=self.config.hg_cache, use_cache=True) if self.config.hg_cache else Null
            self.hg_url = URL(hg.url)

            if not self.conn.get_one("SELECT name FROM sqlite_master WHERE type='table';"):
                self.init_db()

            self.locker = Lock()
            self.request_locker = Lock()
            self.ann_thread_locker = Lock()
            self.service_thread_locker = Lock()
            self.num_requests = 0
            self.ann_threads_running = 0
            self.service_threads_running = 0
            self.next_tuid = coalesce(self.conn.get_one("SELECT max(tuid)+1 FROM temporal")[0], 1)
            self.total_locker = Lock()
            self.total_files_requested = 0
            self.total_tuids_mapped = 0

            self.statsdaemon = StatsLogger()
            self.clogger = clogger if clogger else tuid.clogger.Clogger(
                conn=self.conn,
                tuid_service=self,
                start_workers=start_workers,
                kwargs=kwargs
            )
        except Exception as e:
            Log.error("can not setup service", cause=e)


    def tuid(self):
        """
        :return: next tuid
        """
        with self.locker:
            try:
                return self.next_tuid
            finally:
                self.next_tuid += 1


    def init_db(self):
        '''
        Creates all the tables, and indexes needed for the service.

        :return: None
        '''
        with self.conn.transaction() as t:
            t.execute('''
            CREATE TABLE temporal (
                tuid     INTEGER,
                revision CHAR(12) NOT NULL,
                file     TEXT,
                line     INTEGER
            );''')

            t.execute('''
            CREATE TABLE annotations (
                revision       CHAR(12) NOT NULL,
                file           TEXT,
                annotation     TEXT,
                PRIMARY KEY(revision, file)
            );''')

            # Used in frontier updating
            t.execute('''
            CREATE TABLE latestFileMod (
                file           TEXT,
                revision       CHAR(12) NOT NULL,
                PRIMARY KEY(file)
            );''')

            t.execute("CREATE UNIQUE INDEX temporal_rev_file ON temporal(revision, file, line)")
        Log.note("Tables created successfully")


    def _dummy_tuid_exists(self, transaction, file_name, rev):
        # True if dummy, false if not.
        # None means there is no entry.
        return None != transaction.get_one("select 1 from temporal where file=? and revision=? and line=?",
                                         (file_name, rev, 0))


    def _dummy_annotate_exists(self, transaction, file_name, rev):
        # True if dummy, false if not.
        # None means there is no entry.
        return None != transaction.get_one("select annotation from annotations where file=? and revision=?",
                                         (file_name, rev))


    def insert_tuid_dummy(self, transaction, rev, file_name, commit=True):
        # Inserts a dummy tuid: (-1,rev,file_name,0)
        if not self._dummy_tuid_exists(transaction, file_name, rev):
            transaction.execute(
                "INSERT INTO temporal (tuid, revision, file, line) VALUES (?, ?, ?, ?)",
                (-1, rev[:12], file_name, 0)
            )
        return MISSING


    def insert_annotate_dummy(self, transaction, rev, file_name, commit=True):
        # Inserts annotation dummy: (rev, file, '')
        if not self._dummy_annotate_exists(transaction, file_name, rev):
            self.insert_annotations(transaction, [(rev[:12], file_name, '')])


    def insert_annotations(self, transaction, data):
        if VERIFY_TUIDS:
            for _, _, tuids_string in data:
                self.destringify_tuids(tuids_string)

        transaction.execute(
            "INSERT INTO annotations (revision, file, annotation) VALUES " +
            sql_list(quote_list(row) for row in data)
        )


    def _get_annotation(self, rev, file, transaction=None):
        return coalesce(transaction, self.conn).get_one(GET_ANNOTATION_QUERY, (rev, file))[0]


    def _get_one_tuid(self, transaction, cset, path, line):
        # Returns a single TUID if it exists
        return transaction.get_one(
            "select tuid from temporal where revision=? and file=? and line=?",
            (cset, path, int(line))
        )

    def _get_latest_revision(self, file, transaction):
        # Returns the latest revision that we
        # have information on the requested file.
        return coalesce(transaction, self.conn).get_one(GET_LATEST_MODIFICATION, (file,))


    def stringify_tuids(self, tuid_list):
        # Turns the TuidMap list to a string for storage in
        # the annotations table.
        return "\n".join([','.join([str(x.tuid), str(x.line)]) for x in tuid_list])


    def destringify_tuids(self, tuids_string):
        # Builds up TuidMap list from annotation cache entry.
        try:
            lines = tuids_string.splitlines()
            line_origins = []
            for line in lines:
                if not line:
                    continue
                tuid, linenum = line.split(',')
                line_origins.append(
                    TuidMap(int(tuid), int(linenum))
                )
            return line_origins
        except Exception as e:
            Log.error("Invalid entry in tuids list:\n{{list}}", list=tuids_string, cause=e)


    # Gets a diff from a particular revision from https://hg.mozilla.org/
    def _get_hg_diff(self, cset, repo=None):
        def check_merge(description):
            if description.startswith("merge "):
                return True
            elif description.startswith("Merge "):
                return True
            return False

        if repo is None:
            repo = self.config.hg.branch
        tmp = self.hg_cache.get_revision(
            wrap({
                "changeset": {"id": cset},
                "branch": {"name": repo}
            }),
            None, False, True
        )
        output = tmp['changeset']['moves']
        output2 = {}
        output2['diffs'] = output

        merge_description = tmp['changeset']['description']
        output2['merge'] = check_merge(merge_description)
        return output2


    # Gets an annotated file from a particular revision from https://hg.mozilla.org/
    def _get_hg_annotate(self, cset, file, annotated_files, thread_num, repo, please_stop=None):
        with self.ann_thread_locker:
            self.ann_threads_running += 1
<<<<<<< HEAD
        url = str(HG_URL) +"/" + repo + "/json-annotate/" + cset + "/" + file
=======
        url = self.hg_url / repo / "json-annotate" / cset / file
>>>>>>> bd5d1fa1
        if DEBUG:
            Log.note("HG: {{url}}", url=url)

        # Wait until there is room to request
        self.statsdaemon.update_anns_waiting(1)
        num_requests = MAX_CONCURRENT_ANN_REQUESTS
        timeout = Till(seconds=ANN_WAIT_TIME.seconds)
        while num_requests >= MAX_CONCURRENT_ANN_REQUESTS and not timeout:
            with self.request_locker:
                num_requests = self.num_requests
                if num_requests < MAX_CONCURRENT_ANN_REQUESTS:
                    self.num_requests += 1
                    break
            if ANNOTATE_DEBUG:
                Log.note("Waiting to request annotation at {{rev}} for file: {{file}}", rev=cset, file=file)
            Till(seconds=MAX_ANN_REQUESTS_WAIT_TIME.seconds).wait()
        self.statsdaemon.update_anns_waiting(-1)

        annotated_files[thread_num] = []
        if not timeout:
            try:
                annotated_files[thread_num] = http.get_json(url, retry=RETRY)
            except Exception as e:
                Log.warning("Unexpected error while trying to get annotate for {{url}}", url=url, cause=e)
            finally:
                with self.request_locker:
                    self.num_requests -= 1
        else:
            Log.warning(
                "Timeout {{timeout}} exceeded waiting for annotation: {{url}}",
                timeout=ANN_WAIT_TIME,
                url=url
            )
        with self.ann_thread_locker:
            self.ann_threads_running -= 1
        return


    def get_diffs(self, csets, repo=None):
        # Get all the diffs
        if repo is None:
            repo = self.config.hg.branch

        list_diffs = []
        for cset in csets:
            list_diffs.append({'cset': cset, 'diff': self._get_hg_diff(cset,repo=repo)})
        return list_diffs


    def get_tuids_from_revision(self, revision):
        """
        Gets the TUIDs for the files modified by a revision.

        :param revision: revision to get files from
        :return: list of (file, list(tuids)) tuples
        """
        result = []
<<<<<<< HEAD
        URL_TO_FILES = str(HG_URL) +"/" + self.config.hg.branch + "/json-info/" + revision
=======
        URL_TO_FILES = self.hg_url / self.config.hg.branch / 'json-info' / revision
>>>>>>> bd5d1fa1
        try:
            mozobject = http.get_json(url=URL_TO_FILES, retry=RETRY)
        except Exception as e:
            Log.warning("Unexpected error trying to get file list for revision {{revision}}", cause=e)
            return None

        files = mozobject[revision]['files']

        results = self.get_tuids(files, revision)
        return results


    @cache(duration=30*MINUTE)
    def get_clog(self, clog_url):
        clog_obj = http.get_json(clog_url, retry=RETRY)
        return clog_obj


    @cache(duration=30*MINUTE)
    def _check_branch(self, revision, branch):
        '''
        Used to find out if the revision is in the given branch.

        :param revision: Revision to check.
        :param branch: Branch to check revision on.
        :return: True/False - Found it/Didn't find it
        '''

        # Get a changelog
<<<<<<< HEAD
        res = True
        clog_url = str(HG_URL) + "/" + branch + "/json-log/" + revision
        clog_obj = None
=======
        clog_url = self.hg_url / branch / 'json-log' / revision
>>>>>>> bd5d1fa1
        try:
            Log.note("Searching through changelog {{url}}", url=clog_url)
            clog_obj = self.get_clog(clog_url)
            if isinstance(clog_obj, (text_type, str)):
                Log.note(
                    "Revision {{cset}} does not exist in the {{branch}} branch",
                    cset=revision, branch=branch
                )
                res = False
        except Exception as e:
            Log.note("Unexpected error getting changset-log for {{url}}: {{error}}", url=clog_url, error=e)
            res = False
        return res


    def mthread_testing_get_tuids_from_files(self, files, revision, results, res_position,
                                             going_forward=False, repo=None, please_stop=None):
        """
        Same as `get_tuids_from_files` but for multi-threaded service _result_ testing.
        :param files:
        :param revision:
        :param going_forward:
        :param repo:
        :param please_stop:
        :return:
        """
        Log.note("Thread {{pos}} is running.", pos=res_position)
        results[res_position], _ = self.get_tuids_from_files(files, revision, going_forward=going_forward, repo=repo)
        Log.note("Thread {{pos}} is ending.", pos=res_position)
        return


    def _add_thread(self):
        with self.service_thread_locker:
            self.service_threads_running += 1


    def _remove_thread(self):
        with self.service_thread_locker:
            self.service_threads_running -= 1


    def get_thread_count(self):
        with self.service_thread_locker:
            threads_running = self.service_threads_running
        return threads_running


    def get_tuids_from_files(
            self,
            files,
            revision,
            going_forward=False,
            repo=None,
            use_thread=True,
            max_csets_proc=30
        ):
        """
        Gets the TUIDs for a set of files, at a given revision.
        list(tuids) is an array of tuids, one tuid for each line, in order, and `null` if no tuid assigned

        Uses frontier updating to build and maintain the tuids for
        the given set of files. Use changelog to determine what revisions
        to process and get the files that need to be updated by looking
        at the diffs. If the latestFileMod table is empty, for any file,
        we perform an annotation-based update.

        This function assumes the newest file names are given, if they
        are not, then no TUIDs are returned for that file.

        IMPORTANT:
        If repo is set to None, the service will check if the revision is in
        the correct branch (to prevent catastrophic failures down the line) - this
        results in one extra changeset log call per request.
        If repo is set to something other than None, then we assume that the caller has already
        checked this and is giving a proper branch for the revision.

        :param files: list of files
        :param revision: revision to get files at
        :param repo: Branch to get files from (mozilla-central, or try)
        :param disable_thread: Disables the thread that spawns if the number of files to process exceeds the
                               threshold set by FILES_TO_PROCESS_THRESH.
        :param going_forward: When set to true, the frontiers always get updated to the given revision
                              even if we can't find a file's frontier. Otherwise, if a frontier is too far,
                              the latest revision will not be updated.
        :return: The following tuple which contains:
                    ([list of (file, list(tuids)) tuples], True/False if completed or not)
        """
        self._add_thread()
        completed = True

        if repo is None:
            repo = self.config.hg.branch
            check = self._check_branch(revision, repo)
            if not check:
                # Error was already output by _check_branch
                self._remove_thread()
                return [(file, []) for file in files], completed

        if repo in ('try',):
            # We don't need to keep latest file revisions
            # and other related things for this condition.

            # Enable the 'try' repo calls with ENABLE_TRY
            if ENABLE_TRY:
                result = self._get_tuids_from_files_try_branch(files, revision), completed
            else:
                result = [(file, []) for file in files], completed

            self._remove_thread()
            return result

        result = []
        revision = revision[:12]
        files = [file.lstrip('/') for file in files]
        frontier_update_list = []

        total = len(files)
        latestFileMod_inserts = {}
        new_files = []

        log_existing_files = []
        for count, file in enumerate(files):
            # Go through all requested files and
            # either update their frontier or add
            # them to the DB through an initial annotation.

            if DEBUG:
                Log.note(" {{percent|percent(decimal=0)}}|{{file}}", file=file, percent=count / total)

            with self.conn.transaction() as t:
                latest_rev = self._get_latest_revision(file, t)
                already_ann = self._get_annotation(revision, file, t)

            # Check if the file has already been collected at
            # this revision and get the result if so
            if already_ann:
                result.append((file,self.destringify_tuids(already_ann)))
                latestFileMod_inserts[file] = (file, revision)
                log_existing_files.append('exists|' + file)
                continue
            elif already_ann == '':
                result.append((file,[]))
                latestFileMod_inserts[file] = (file, revision)
                log_existing_files.append('removed|' + file)
                continue

            if (latest_rev and latest_rev[0] != revision):
                # File has a frontier, let's update it
                if DEBUG:
                    Log.note("Will update frontier for file {{file}}.", file=file)
                frontier_update_list.append((file, latest_rev[0]))
            elif latest_rev == revision:
                with self.conn.transaction() as t:
                    t.execute("DELETE FROM latestFileMod WHERE file = " + quote_value(file))
                new_files.append(file)
                Log.note(
                    "Missing annotation for existing frontier - readding: "
                    "{{rev}}|{{file}} ",
                    file=file, rev=revision
                )
            else:
                Log.note(
                    "Frontier update - adding: "
                    "{{rev}}|{{file}} ",
                    file=file, rev=revision
                )
                new_files.append(file)

        if DEBUG:
            Log.note(
                "Frontier update - already exist in DB: "
                "{{rev}} || {{file_list}} ",
                file_list=str(log_existing_files), rev=revision
            )
        else:
            Log.note(
                "Frontier update - already exist in DB for {{rev}}: "
                    "{{count}}/{{total}} | {{percent|percent}}",
                count=str(len(log_existing_files)), total=str(len(files)),
                rev=revision, percent=len(log_existing_files)/len(files)
            )

        if len(latestFileMod_inserts) > 0:
            with self.conn.transaction() as transaction:
                for _, inserts_list in jx.groupby(latestFileMod_inserts.values(), size=SQL_BATCH_SIZE):
                    transaction.execute(
                        "INSERT OR REPLACE INTO latestFileMod (file, revision) VALUES " +
                        sql_list(quote_list(i) for i in inserts_list)
                    )

        def update_tuids_in_thread(
                new_files,
                frontier_update_list,
                revision,
                using_thread,
                please_stop=None
            ):
            # Processes the new files and files which need their frontier updated
            # outside of the main thread as this can take a long time.

            result = []
            try:
                latestFileMod_inserts = {}
                if len(new_files) > 0:
                    # File has never been seen before, get it's initial
                    # annotation to work from in the future.
                    tmp_res = self.get_tuids(new_files, revision, commit=False)
                    if tmp_res:
                        result.extend(tmp_res)
                    else:
                        Log.note("Error occured for files " + str(new_files) + " in revision " + revision)

                    # If this file has not been seen before,
                    # add it to the latest modifications, else
                    # it's already in there so update its past
                    # revisions.
                    for file in new_files:
                        latestFileMod_inserts[file] = (file, revision)

                Log.note("Finished updating frontiers. Updating DB table `latestFileMod`...")
                if len(latestFileMod_inserts) > 0:
                    with self.conn.transaction() as transaction:
                        for _, inserts_list in jx.groupby(latestFileMod_inserts.values(), size=SQL_BATCH_SIZE):
                            transaction.execute(
                                "INSERT OR REPLACE INTO latestFileMod (file, revision) VALUES " +
                                sql_list(quote_list(i) for i in inserts_list)
                            )

                # If we have files that need to have their frontier updated, do that now
                if len(frontier_update_list) > 0:
                    tmp = self._update_file_frontiers(
                        frontier_update_list,
                        revision,
                        going_forward=going_forward,
                        max_csets_proc=max_csets_proc
                    )
                    result.extend(tmp)

            except Exception as e:
                Log.warning("Thread dead becasue of problem", cause=e)
                result = [[] for _ in range(len(new_files) + len(frontier_update_list))]
            finally:
                self._remove_thread()

                if using_thread:
                    self.statsdaemon.update_totals(0, len(result))

                Log.note("Completed work overflow for revision {{cset}}", cset=revision)
                return result

        threaded = False
        if use_thread:
            # If there are too many files to process, start a thread to do
            # that work and return completed as False.
            if (len(new_files) + len(frontier_update_list) > FILES_TO_PROCESS_THRESH):
                threaded = True

        if threaded:
            completed = False
            Log.note("Incomplete response given")

            thread_count = 0
            prev_ind = 0
            curr_ind = 0

            while curr_ind <= len(frontier_update_list) or curr_ind <= len(new_files):
                thread_count += 1
                prev_ind = curr_ind
                curr_ind += WORK_OVERFLOW_BATCH_SIZE
                recomputed_new = new_files[prev_ind:curr_ind]
                recomputed_frontier_updates = frontier_update_list[prev_ind:curr_ind]
                Thread.run(
                    'get_tuids_from_files (' + Random.base64(9) + ")",
                    update_tuids_in_thread, recomputed_new, recomputed_frontier_updates, revision, threaded
                )
            for _ in range(1, thread_count): # Skip the first thread
                self._add_thread()
        else:
            result.extend(
                update_tuids_in_thread(new_files, frontier_update_list, revision, threaded)
            )
            self._remove_thread()

        self.statsdaemon.update_totals(len(files), len(result))
        return result, completed


    def _apply_diff(self, transaction, annotation, diff, cset, file):
        '''
        Using an annotation ([(tuid,line)] - array
        of TuidMap objects), we change the line numbers to
        reflect a given diff and return them. diff must
        be a diff object returned from get_diff(cset, file).
        Only for going forward in time, not back.

        :param annotation: list of TuidMap objects
        :param diff: unified diff from get_diff
        :param cset: revision to apply diff at
        :param file: name of file diff is applied to
        :return:
        '''
        # Ignore merges, they have duplicate entries.
        if diff['merge']:
            return annotation, file
        if file.lstrip('/') == 'dev/null':
            return [], file

        list_to_insert = []
        new_ann = [x for x in annotation]
        new_ann.sort(key=lambda x: x.line)

        def add_one(tl_tuple, lines):
            start = tl_tuple.line
            return lines[:start-1] + [tl_tuple] + [TuidMap(tmap.tuid, int(tmap.line) + 1) for tmap in lines[start-1:]]

        def remove_one(start, lines):
            return lines[:start-1] + [TuidMap(tmap.tuid, int(tmap.line) - 1) for tmap in lines[start:]]

        for f_proc in diff['diffs']:
            new_fname = f_proc['new'].name.lstrip('/')
            old_fname = f_proc['old'].name.lstrip('/')
            if new_fname != file and old_fname != file:
                continue
            if old_fname != new_fname:
                if new_fname == 'dev/null':
                    return [], file
                # Change the file name so that new tuids
                # are correctly created.
                file = new_fname

            f_diff = f_proc['changes']
            for change in f_diff:
                if change.action == '+':
                    tuid_tmp = self._get_one_tuid(transaction, cset, file, change.line+1)
                    if not tuid_tmp:
                        new_tuid = self.tuid()
                        list_to_insert.append((new_tuid, cset, file, change.line+1))
                    else:
                        new_tuid = tuid_tmp[0]
                    new_ann = add_one(TuidMap(new_tuid, change.line+1), new_ann)
                elif change.action == '-':
                    new_ann = remove_one(change.line+1, new_ann)
            break # Found the file, exit searching

        if len(list_to_insert) > 0:
            count = 0
            for _, inserts_list in jx.groupby(list_to_insert, size=SQL_BATCH_SIZE):
                transaction.execute(
                    "INSERT INTO temporal (tuid, revision, file, line)"
                    " VALUES " +
                    sql_list(quote_list(tp) for tp in inserts_list)
                )

        return new_ann, file


    def _get_tuids_from_files_try_branch(self, files, revision):
        '''
        Gets files from a try revision. It abuses the idea that try pushes
        will come from various, but stable points (if people make many
        pushes on that revision). Furthermore, updates are generally done
        to a revision that should eventually have tuids already in the DB
        (i.e. overtime as people update to revisions that have a tuid annotation).

        :param files: Files to query.
        :param revision: Revision to get them at.
        :return: List of (file, tuids) tuples.
        '''

        repo = 'try'
        result = []
        log_existing_files = []
        files_to_update = []

        # Check if the files were already annotated.
        for file in files:
            with self.conn.transaction() as t:
                already_ann = self._get_annotation(revision, file, transaction=t)
            if already_ann and already_ann[0] == '':
                result.append((file, []))
                log_existing_files.append('removed|' + file)
                continue
            elif already_ann:
                result.append((file, self.destringify_tuids(already_ann)))
                log_existing_files.append('exists|' + file)
                continue
            else:
                files_to_update.append(file)

        if len(log_existing_files) > 0:
            Log.note(
                "Try revision run - existing entries: {{count}}/{{total}} | {{percent}}",
                count=str(len(log_existing_files)),
                total=str(len(files)),
                percent=str(100*(len(log_existing_files)/len(files)))
            )

        if len(files_to_update) <= 0:
            Log.note("Found all files for try revision request: {{cset}}", cset=revision)
            return result

        # There are files to process, so let's find all the diffs.
        found_mc_patch = False
        diffs_to_get = [] # Will contain diffs in reverse order of application
        curr_rev = revision
        mc_revision = ''
        jsonpushes_url = str(HG_URL) + "/" + repo + "/" + "json-pushes?full=1&changeset=" + str(revision)
        try:
            pushes_obj = http.get_json(jsonpushes_url, retry=RETRY)
            if not pushes_obj or len(pushes_obj.keys()) == 0:
                raise Exception("Nothing found in json-pushes request.")
            elif len(pushes_obj.keys()) > 1:
                raise Exception("Too many push numbers found in json-pushes request, cannot handle it.")
            push_num = list(pushes_obj.keys())[0]

            if 'changesets' not in pushes_obj[push_num] or len(pushes_obj[push_num]['changesets']) == 0:
                raise Exception("Cannot find any changesets in this push.")

            # Get the diffs that are needed to be applied
            # along with the mozilla-central revision they are applied to.
            all_csets = pushes_obj[push_num]['changesets']
            for count, cset_obj in enumerate(all_csets):
                node = cset_obj['node']
                if 'parents' not in cset_obj:
                    raise Exception("Cannot find parents in object for changeset: " + str(node))
                if count == 0:
                    mc_revision = cset_obj['parents'][0]
                if len(cset_obj['parents']) > 1:
                    raise Exception("Cannot yet handle multiple parents for changeset: " + str(node))
                diffs_to_get.append(node)
        except Exception as e:
            Log.warning(
                "Unexpected error getting changset-log for {{url}}: {{error}}",
                url=jsonpushes_url, error=e
            )
            return [(file, []) for file in files]

        added_files = {}
        removed_files = {}
        files_to_process = {}

        Log.note("Gathering diffs for: {{csets}}", csets=str(diffs_to_get))
        all_diffs = self.get_diffs(diffs_to_get, repo=repo)

        # Build a dict for faster access to the diffs
        parsed_diffs = {entry['cset']: entry['diff'] for entry in all_diffs}
        for csets_diff in all_diffs:
            cset_len12 = csets_diff['cset']
            parsed_diff = csets_diff['diff']['diffs']

            for f_added in parsed_diff:
                # Get new entries for removed files.
                new_name = f_added['new'].name.lstrip('/')
                old_name = f_added['old'].name.lstrip('/')

                # If we don't need this file, skip it
                if new_name not in files_to_update:
                    # If the file was removed, set a
                    # flag and return no tuids later.
                    if new_name == 'dev/null':
                        removed_files[old_name] = True
                    continue

                if old_name == 'dev/null':
                    added_files[new_name] = True
                    continue

                if new_name in files_to_process:
                    files_to_process[new_name].append(cset_len12)
                else:
                    files_to_process[new_name] = [cset_len12]

        # We've found a good patch (a public one), get it
        # for all files and apply the patch's onto it.
        curr_annotations = self.get_tuids(files, mc_revision, commit=False)
        curr_annots_dict = {file: mc_annot for file, mc_annot in curr_annotations}

        anns_to_get = []
        ann_inserts = []
        tmp_results = {}

        with self.conn.transaction() as transaction:
            for file in files_to_update:
                if file not in curr_annots_dict:
                    Log.note(
                        "WARNING: Missing annotation entry in mozilla-central branch revision {{cset}} "
                        "for {{file}}",
                        file=file, cset=mc_revision
                    )
                    # Try getting it from the try revision
                    anns_to_get.append(file)
                    continue

                if file in added_files:
                    Log.note("Try revision run - added: {{file}}", file=file)
                    anns_to_get.append(file)
                elif file in removed_files:
                    Log.note("Try revision run - removed: {{file}}", file=file)
                    ann_inserts.append((revision, file, ''))
                    tmp_results[file] = []
                elif file in files_to_process:
                    Log.note("Try revision run - modified: {{file}}", file=file)
                    csets_to_proc = files_to_process[file]
                    old_ann = curr_annots_dict[file]

                    # Apply all the diffs
                    tmp_res = old_ann
                    new_fname = file
                    for i in csets_to_proc:
                        tmp_res, new_fname = self._apply_diff(transaction, tmp_res, parsed_diffs[i], i, new_fname)

                    ann_inserts.append((revision, file, self.stringify_tuids(tmp_res)))
                    tmp_results[file] = tmp_res
                else:
                    # Nothing changed with the file, use it's current annotation
                    Log.note("Try revision run - not modified: {{file}}", file=file)
                    ann_inserts.append((revision, file, self.stringify_tuids(curr_annots_dict[file])))
                    tmp_results[file] = curr_annots_dict[file]

            # Insert and check annotations, get all that were
            # added by another thread.
            anns_added_by_other_thread = {}
            if len(ann_inserts) > 0:
                ann_inserts = list(set(ann_inserts))
                for _, tmp_inserts in jx.groupby(ann_inserts, size=SQL_ANN_BATCH_SIZE):
                    # Check if any were added in the mean time by another thread
                    recomputed_inserts = []
                    for rev, filename, tuids in tmp_inserts:
                        tmp_ann = self._get_annotation(rev, filename, transaction=transaction)
                        if not tmp_ann:
                            recomputed_inserts.append((rev, filename, tuids))
                        else:
                            anns_added_by_other_thread[filename] = self.destringify_tuids(tmp_ann)

                    try:
                        self.insert_annotations(transaction, recomputed_inserts)
                    except Exception as e:
                        Log.error("Error inserting into annotations table.", cause=e)

        if len(anns_to_get) > 0:
            result.extend(self.get_tuids(anns_to_get, revision, repo=repo))

        for f in tmp_results:
            tuids = tmp_results[f]
            if f in anns_added_by_other_thread:
                tuids = anns_added_by_other_thread[f]
            result.append((f, tuids))
        return result


    def _update_file_frontiers(
            self,
            frontier_list,
            revision,
            max_csets_proc=30,
            going_forward=False,
            initial_growth={}
        ):
        '''
        Update the frontier for all given files, up to the given revision.

        Built for quick continuous _forward_ updating of large sets
        of files of TUIDs. Backward updating should be done through
        get_tuids(files, revision). If we cannot find a frontier, we will
        stop looking after max_csets_proc and update all files at the given
        revision.

        :param frontier_list: list of files to update
        :param revision: revision to update files to
        :param max_csets_proc: maximum number of changeset logs to look through
                               to find past frontiers.
        :param going_forward: If we know the requested revision is in front
                              of the latest revision use this flag. Used when
                              the frontier is too far away. If this is not set and
                              a frontier is too far, the latest revision will not
                              be updated.
        :return: list of (file, list(tuids)) tuples
        '''

        # Get the changelogs and revisions until we find the
        # last one we've seen, and get the modified files in
        # each one.

        # Holds the files modified up to the last frontiers.
        files_to_process = {}

        # Holds all frontiers to find
        remaining_frontiers = {cset for cset in list(set([frontier for _, frontier in frontier_list]))}

        if len(remaining_frontiers) <= 1 and frontier_list[0][1] == revision:
            # If the latest revision is the requested revision,
            # and there is only one frontier requested
            # continue to the tuid querys.
            remaining_frontiers = {}

        # Revision we are searching from
        final_rev = revision

        # If this exceeds max_csets_proc,
        # all frontiers not found are considered lost
        csets_proced = 0

        # Holds info on how to apply the diffs onto each frontier,
        # and all known frontiers.
        diffs_to_frontier = {cset: [] for cset in remaining_frontiers}

        # Get the ordered revisions to apply
        Log.note("Getting changesets to apply on frontiers: {{frontier}}", frontier=str(list(remaining_frontiers)))
        for cset in diffs_to_frontier:
            diffs_to_frontier[cset] = self.clogger.get_revnnums_from_range(revision, cset)

        Log.note("Diffs to apply: {{csets}}", csets=str(diffs_to_frontier))

        added_files = {}
        removed_files = {}
        parsed_diffs = {}

        # This list is used to determine what files
        file_to_frontier = {file: frontier for file, frontier in frontier_list}

        # If there is at least one frontier that was found
        # Only get diffs that are needed (if any frontiers were not found)
        diffs_cache = []
        for cset in diffs_to_frontier:
            diffs_cache.extend([rev for revnum, rev in diffs_to_frontier[cset]])

        Log.note("Gathering diffs for: {{csets}}", csets=str(diffs_cache))
        all_diffs = self.get_diffs(diffs_cache)

        # Build a dict for faster access to the diffs,
        # to be used later when applying them.
        parsed_diffs = {diff_entry['cset']: diff_entry['diff'] for diff_entry in all_diffs}
        for csets_diff in all_diffs:
            cset_len12 = csets_diff['cset']
            parsed_diff = csets_diff['diff']['diffs']

            for f_added in parsed_diff:
                new_name = f_added['new'].name.lstrip('/')
                old_name = f_added['old'].name.lstrip('/')

                if new_name in file_to_frontier:
                    files_to_process[new_name] = True
                elif old_name in file_to_frontier:
                    files_to_process[old_name] = True

        # Process each file that needs it based on the
        # files_to_process list.
        result = []
        ann_inserts = []
        latestFileMod_inserts = {}
        anns_to_get = []
        total = len(file_to_frontier)
        tmp_results = {}

        with self.conn.transaction() as transaction:
            for count, (file, old_frontier) in enumerate(frontier_list):
                # If the file was modified, get it's newest
                # annotation and update the file.
                tmp_res = None
                if file in files_to_process:
                    # Process this file using the diffs found
                    tmp_ann = self._get_annotation(old_frontier, file, transaction)
                    if tmp_ann is None or tmp_ann == '' or self.destringify_tuids(tmp_ann) is None:
                        Log.warning(
                            "{{file}} has frontier but can't find old annotation for it in {{rev}}, "
                            "restarting it's frontier.",
                            rev=old_frontier,
                            file=file
                        )
                        anns_to_get.append(file)
                    else:
                        # File was modified, apply it's diffs
                        csets_to_proc = diffs_to_frontier[file_to_frontier[file]]
                        tmp_res = self.destringify_tuids(tmp_ann)
                        file_to_modify = AnnotateFile(
                            file,
                            [TuidLine(tuidmap, filename=file) for tuidmap in tmp_res],
                            tuid_service=self
                        )

                        backwards = False
                        if len(csets_to_proc) >= 1 and revision == csets_to_proc[0][1]:
                            backwards = True

                            # Reverse the list, we apply the frontier
                            # diff first when going backwards.
                            csets_to_proc = csets_to_proc[::-1]
                            Log.note("Applying diffs backwards...")

                        # Going either forward or backwards requires
                        # us to remove the first revision, which is
                        # either the requested revision if we are going
                        # backwards or the current frontier, if we are
                        # going forward.
                        csets_to_proc = csets_to_proc[1:]

                        # Apply the diffs
                        for diff_count, (_, rev) in enumerate(csets_to_proc):

                            # Use next revision when going backwards
                            # to add new lines correctly.
                            next_rev = revision
                            if diff_count + 1 < len(csets_to_proc):
                                _, next_rev = csets_to_proc[diff_count + 1]

                            rev_to_proc = next_rev
                            if backwards:
                                file_to_modify = apply_diff_backwards(file_to_modify, parsed_diffs[rev])
                            else:
                                file_to_modify = apply_diff(file_to_modify, parsed_diffs[rev])
                                rev_to_proc = rev

                            try:
                                file_to_modify.create_and_insert_tuids(rev_to_proc)
                            except Exception as e:
                                file_to_modify.failed_file = True
                                Log.warning(
                                    "Failed to create and insert tuids - likely due to merge conflict.",
                                    cause=e
                                )
                                break
                            file_to_modify.reset_new_lines()

                        if not file_to_modify.failed_file:
                            tmp_res = file_to_modify.lines_to_annotation()

                        ann_inserts.append((revision, file, self.stringify_tuids(tmp_res)))
                        Log.note(
                            "Frontier update - modified: {{count}}/{{total}} - {{percent|percent(decimal=0)}} "
                            "| {{rev}}|{{file}} ",
                            count=count+1,
                            total=total,
                            file=file,
                            rev=revision,
                            percent=count / total
                        )
                else:
                    old_ann = self._get_annotation(old_frontier, file, transaction)
                    if old_ann is None or (old_ann == '' and file in added_files):
                        # File is new (likely from an error), or re-added - we need to create
                        # a new initial entry for this file.
                        anns_to_get.append(file)
                        Log.note(
                            "Frontier update - readded: {{count}}/{{total}} - {{percent|percent(decimal=0)}} "
                            "| {{rev}}|{{file}} ",
                            count=count+1,
                            total=total,
                            file=file,
                            rev=revision,
                            percent=count / total
                        )
                    else:
                        # File was not modified since last
                        # known revision
                        tmp_res = self.destringify_tuids(old_ann) if old_ann != '' else []
                        ann_inserts.append((revision, file, old_ann))
                        Log.note(
                            "Frontier update - not modified: {{count}}/{{total}} - {{percent|percent(decimal=0)}} "
                            "| {{rev}}|{{file}} ",
                            count=count+1,
                            total=total,
                            file=file,
                            rev=revision,
                            percent=count / total
                        )

                if tmp_res:
                    tmp_results[file] = tmp_res
                else:
                    Log.note(
                        "Error occured for file {{file}} in revision {{revision}}",
                        file=file,
                        revision=revision
                    )
                    tmp_results[file] = []

                # If we have found all frontiers, update to the
                # latest revision. Otherwise, the requested
                # revision is too far away (can't be sure
                # if it's past). Unless we are told that we are
                # going forward.
                latestFileMod_inserts[file] = (file, revision)

            Log.note("Updating DB tables `latestFileMod` and `annotations`...")

            # No need to double-check if latesteFileMods has been updated before,
            # we perform an insert or replace any way.
            if len(latestFileMod_inserts) > 0:
                for _, inserts_list in jx.groupby(latestFileMod_inserts.values(), size=SQL_BATCH_SIZE):
                    transaction.execute(
                        "INSERT OR REPLACE INTO latestFileMod (file, revision) VALUES " +
                        sql_list(quote_list(i) for i in inserts_list)
                    )

            anns_added_by_other_thread = {}
            if len(ann_inserts) > 0:
                ann_inserts = list(set(ann_inserts))
                for _, tmp_inserts in jx.groupby(ann_inserts, size=SQL_ANN_BATCH_SIZE):
                    # Check if any were added in the mean time by another thread
                    recomputed_inserts = []
                    for rev, filename, string_tuids in tmp_inserts:
                        tmp_ann = self._get_annotation(rev, filename, transaction)
                        if not tmp_ann or tmp_ann == '':
                            recomputed_inserts.append((rev, filename, string_tuids))
                        else:
                            anns_added_by_other_thread[filename] = self.destringify_tuids(tmp_ann)

                    if len(recomputed_inserts) <= 0:
                        continue

                    try:
                        self.insert_annotations(transaction, recomputed_inserts)
                    except Exception as e:
                        Log.error("Error inserting into annotations table: {{inserting}}", inserting=recomputed_inserts, cause=e)

        if len(anns_to_get) > 0:
            result.extend(self.get_tuids(anns_to_get, revision, commit=False))

        for f in tmp_results:
            tuids = tmp_results[f]
            if f in anns_added_by_other_thread:
                tuids = anns_added_by_other_thread[f]
            result.append((copy.deepcopy(f), copy.deepcopy(tuids)))
        return result


    def get_tuids(self, files, revision, commit=True, chunk=50, repo=None):
        '''
        Wrapper for `_get_tuids` to limit the number of annotation calls to hg
        and separate the calls from DB transactions. Also used to simplify `_get_tuids`.

        :param files:
        :param revision:
        :param commit:
        :param chunk:
        :param repo:
        :return:
        '''
        results = []
        revision = revision[:12]

        # For a single file, there is no need
        # to put it in an array when given.
        if not isinstance(files, list):
            files = [files]
        if repo is None:
            repo = self.config.hg.branch

        for _, new_files in jx.groupby(files, size=chunk):
            for count, file in enumerate(new_files):
                new_files[count] = file.lstrip('/')

            annotations_to_get = []
            for file in new_files:
                with self.conn.transaction() as t:
                    already_ann = self._get_annotation(revision, file, transaction=t)
                if already_ann:
                    results.append((file, self.destringify_tuids(already_ann)))
                elif already_ann == '':
                    results.append((file, []))
                else:
                    annotations_to_get.append(file)

            if not annotations_to_get:
                # No new annotations to get, so get next set
                continue

            # Get all the annotations in parallel and
            # store in annotated_files and
            # prevent too many threads from starting up here.
            self.statsdaemon.update_threads_waiting(len(annotations_to_get))
            num_threads = chunk
            timeout = Till(seconds=ANN_WAIT_TIME.seconds)
            while num_threads >= chunk and not timeout:
                with self.ann_thread_locker:
                    num_threads = self.ann_threads_running
                    if num_threads <= chunk:
                        break
                Till(seconds=MAX_THREAD_WAIT_TIME.seconds).wait()
            self.statsdaemon.update_threads_waiting(-len(annotations_to_get))

            if timeout:
                Log.warning(
                    "Timeout {{timeout}} exceeded waiting to start annotation threads.",
                    timeout=MAX_ANN_REQUESTS_WAIT_TIME
                )
                annotated_files = [[] for _ in annotations_to_get]
            else:
                # Recompute annotations to get here, in case we've waited
                # a while.
                old_annotations_len = len(annotations_to_get)
                new_annotations_to_get = []
                for file in annotations_to_get:
                    with self.conn.transaction() as t:
                        already_ann = self._get_annotation(revision, file, transaction=t)
                    if already_ann:
                        results.append((file, self.destringify_tuids(already_ann)))
                    elif already_ann == '':
                        results.append((file, []))
                    else:
                        new_annotations_to_get.append(file)
                annotations_to_get = new_annotations_to_get

                if not annotations_to_get:
                    continue

                annotated_files = [None] * len(annotations_to_get)
                threads = [
                    Thread.run(
                        str(thread_count),
                        self._get_hg_annotate,
                        revision,
                        annotations_to_get[thread_count],
                        annotated_files,
                        thread_count,
                        repo
                    )
                    for thread_count, _ in enumerate(annotations_to_get)
                ]
                for t in threads:
                    t.join()

                # Help for memory, because `chunk` (or a lot of)
                # threads are started at once.
                del threads

            with self.conn.transaction() as transaction:
                results.extend(
                    self._get_tuids(
                        transaction, annotations_to_get, revision, annotated_files, commit=commit, repo=repo
                    )
                )

            del annotations_to_get[:]
            del annotated_files[:]

        # Help for memory
        gc.collect()
        return results


    def insert_tuids_with_duplicates(self, transaction, file, revision, new_lines, line_origins):
        '''
        Inserts new lines while creating tuids and handles duplicate entries.
        :param new_lines: A list of new line numbers.
        :param line_origins: A list of all lines as tuples (file, revision, line)
        :return:
        '''

        '''
            HG Annotate Bug, Issue #58:
            Here is where we assign the new tuids for the first
            time we see duplicate entries - they are left
            in `new_line_origins` after duplicates are found.
            We only remove it from the lines to insert. In future
            requests, the tuid will be duplicated in _get_tuids.
        '''

        new_line_origins = {
            line_num: (self.tuid(),) + line_origins[line_num - 1]
            for line_num in new_lines
        }

        duplicate_lines = {
            line_num + 1: line
            for line_num, line in enumerate(line_origins)
            if line in line_origins[:line_num]
        }
        if len(duplicate_lines) > 0:
            Log.note(
                "Duplicates found in {{file}} at {{cset}}: {{dupes}}",
                file=file,
                cset=revision,
                dupes=str(duplicate_lines)
            )
            lines_to_insert = [
                line
                for line_num, line in new_line_origins.items()
                if line_num not in duplicate_lines
            ]
        else:
            lines_to_insert = new_line_origins.values()

        for _, part_of_insert in jx.groupby(lines_to_insert, size=SQL_BATCH_SIZE):
            transaction.execute(
                "INSERT INTO temporal (tuid, file, revision, line)"
                " VALUES " +
                sql_list(
                    sql_iso(
                        sql_list(map(quote_value, (tuid, f, rev, line_num)))
                    ) for tuid, f, rev, line_num in list(part_of_insert)
                )
            )

        return new_line_origins


    def get_new_lines(self, transaction, line_origins):
        '''
        Checks if any lines were already added.
        :param transaction:
        :param line_origins:
        :return:
        '''
        file_names = list(set([f for f, _, _ in line_origins]))
        revs_to_find = list(set([rev for _, rev, _ in line_origins]))
        lines_to_find = list(set([line for _, _, line in line_origins]))
        existing_tuids_tmp = {
            str((file, revision, line)): tuid
            for tuid, file, revision, line in transaction.query(
                "SELECT tuid, file, revision, line FROM temporal"
                " WHERE file IN " + sql_iso(sql_list(map(quote_value, file_names))) +
                " AND revision IN " + sql_iso(sql_list(map(quote_value, revs_to_find))) +
                " AND line IN " + sql_iso(sql_list(map(quote_value, lines_to_find)))
            ).data
        }

        # Explicitly remove reference cycle
        del file_names
        del revs_to_find
        del lines_to_find

        # Recompute existing tuids based on line_origins
        # entry ordering because we can't order them any other way
        # since the `line` entry in the `temporal` table is relative
        # to it's creation date, not the currently requested
        # annotation.
        existing_tuids = {}
        for line_num, ann_entry in enumerate(line_origins):
            if str(ann_entry) in existing_tuids_tmp:
                existing_tuids[line_num + 1] = copy.deepcopy(existing_tuids_tmp[str(ann_entry)])

        new_lines = set([line_num + 1 for line_num, _ in enumerate(line_origins)]) - set(existing_tuids.keys())
        return new_lines, existing_tuids


    def _get_tuids(
            self,
            transaction,
            files,
            revision,
            annotated_files,
            commit=True,
            repo=None
        ):
        '''
        Returns (TUID, line) tuples for a given file at a given revision.

        Uses json-annotate to find all lines in this revision, then it updates
        the database with any missing revisions for the file changes listed
        in annotate. Then, we use the information from annotate coupled with the
        diff information that was inserted into the DB to return TUIDs. This way
        we don't have to deal with child, parents, dates, etc..

        :param files: list of files to process
        :param revision: revision at which to get the file
        :param annotated_files: annotations for each file
        :param commit: True to commit new TUIDs else False
        :param repo: The branch to get tuids from
        :return: List of TuidMap objects
        '''
        results = []
        for fcount, annotated_object in enumerate(annotated_files):
            file = files[fcount]
            # TODO: Replace old empty annotation if a new one is found
            # TODO: at the same revision and if it is not empty as well.
            # Make sure we are not adding the same thing another thread
            # added.
            tmp_ann = self._get_annotation(revision, file, transaction=transaction)
            if tmp_ann != None:
                results.append((file, self.destringify_tuids(tmp_ann)))
                continue

            # If it's not defined at this revision, we need to add it in
            errored = False
            if isinstance(annotated_object, (text_type, str)):
                errored = True
                Log.warning(
                    "{{file}} does not exist in the revision={{cset}} branch={{branch_name}}",
                    branch_name=repo,
                    cset=revision,
                    file=file
                )
            elif annotated_object is None:
                Log.warning(
                    "Unexpected error getting annotation for: {{file}} in the revision={{cset}} branch={{branch_name}}",
                    branch_name=repo,
                    cset=revision,
                    file=file
                )
                errored = True
            elif 'annotate' not in annotated_object:
                Log.warning(
                    "Missing annotate, type got: {{ann_type}}, expecting:dict returned when getting "
                    "annotation for: {{file}} in the revision {{cset}}",
                    cset=revision, file=file, ann_type=type(annotated_object)
                )
                errored = True

            if errored:
                Log.note("Inserting dummy entry...")
                self.insert_tuid_dummy(transaction, revision, file, commit=commit)
                self.insert_annotate_dummy(transaction, revision, file, commit=commit)
                results.append((file, []))
                continue

            # Gather all missing csets and the
            # corresponding lines.
            line_origins = []
            for node in annotated_object['annotate']:
                cset_len12 = node['node'][:12]

                # If the line added by `cset_len12` is not known
                # add it. Use the 'abspath' field to determine the
                # name of the file it was created in (in case it was
                # changed). Copy to make sure we don't create a reference
                # here.
                line_origins.append(copy.deepcopy((node['abspath'], cset_len12, int(node['targetline']))))

            # Update DB with any revisions found in annotated
            # object that are not in the DB.
            new_line_origins = {}
            new_lines, existing_tuids = self.get_new_lines(transaction, line_origins)
            if len(new_lines) > 0:
                try:
                    new_line_origins = self.insert_tuids_with_duplicates(
                        transaction,
                        file,
                        revision,
                        new_lines,
                        line_origins
                    )

                    # Format so we don't have to use [0] to get at the tuids
                    for linenum in new_line_origins:
                        new_line_origins[linenum] = new_line_origins[linenum][0]
                except Exception as e:
                    # Something broke for this file, ignore it and go to the
                    # next one.
                    Log.note("Failed to insert new tuids {{cause}}", cause=e)
                    continue

            tuids = []
            for line_ind, line_origin in enumerate(line_origins):
                line_num = line_ind + 1
                if line_num in existing_tuids:
                    tuids.append(TuidMap(existing_tuids[line_num], line_num))
                else:
                    tuids.append(TuidMap(new_line_origins[line_num], line_num))

            str_tuids = self.stringify_tuids(tuids)
            entry = [(
                revision,
                file,
                str_tuids
            )]

            self.insert_annotations(
                transaction,
                entry
            )
            results.append((copy.deepcopy(file), copy.deepcopy(tuids)))

        return results


    def _daemon(self, please_stop, only_coverage_revisions=False):
        '''
        Runs continuously to prefill the temporal and
        annotations table with the coverage revisions*.

        * A coverage revision is a revision which has had
        code coverage run on it.

        :param please_stop: Used to stop the daemon
        :return: None
        '''
        while not please_stop:
            # Get all known files and their latest revisions on the frontier
            files_n_revs = self.conn.get("SELECT file, revision FROM latestFileMod")

            # Split these files into groups of revisions to make it
            # easier to update them. If we group them together, we
            # may end up updating groups that are new back to older
            # revisions.
            revs = {rev: [] for rev in set([file_n_rev[1] for file_n_rev in files_n_revs])}
            for file_n_rev in files_n_revs:
                revs[file_n_rev[1]].append(file_n_rev[0])

            # Go through each frontier and update it
            ran_changesets = False
            coverage_revisions = None
            for frontier in revs:
                if please_stop:
                    return

                files = revs[frontier]

                # Go through changeset logs until we find the last
                # known frontier for this revision group.
                csets = []
                final_rev = ''
                found_last_frontier = False
                Log.note("Searching for frontier: {{frontier}} ", frontier=frontier)
<<<<<<< HEAD
                Log.note("HG URL: {{url}}", url=str(HG_URL) +"/" + self.config.hg.branch + "/rev/" + frontier)
                while not found_last_frontier:
                    # Get a changelog
                    clog_url = str(HG_URL) + "/" + self.config.hg.branch + "/json-log/" + final_rev
=======
                Log.note("HG URL: {{url}}", url=self.hg_url / self.config.hg.branch / 'rev' / frontier)
                while not found_last_frontier:
                    # Get a changelog
                    clog_url = self.hg_url / self.config.hg.branch / 'json-log' / final_rev
>>>>>>> bd5d1fa1
                    try:
                        clog_obj = self.get_clog(clog_url)
                    except Exception as e:
                        Log.error("Unexpected error getting changset-log for {{url}}", url=clog_url, error=e)

                    cset = ''
                    still_looking = True
                    # For each changeset/node
                    for clog_cset in clog_obj['changesets']:
                        cset = clog_cset['node'][:12]
                        if cset == frontier:
                            still_looking = False
                            break
                        csets.append(cset)

                    if not still_looking:
                        found_last_frontier = True
                    final_rev = cset

                # No csets found means that we are already
                # at the latest revisions.
                if len(csets) == 0:
                    continue

                # Get all the latest ccov and jsdcov revisions
                if (not coverage_revisions) and only_coverage_revisions:
                    active_data_url = 'http://activedata.allizom.org/query'
                    query_json = {
                        "limit": 1000,
                        "from": "task",
                        "where": {"and": [
                            {"in": {"build.type": ["ccov", "jsdcov"]}},
                            {"gte": {"run.timestamp": {"date": "today-day"}}},
                            {"eq": {"repo.branch.name": self.config.hg.branch}}
                        ]},
                        "select": [
                            {"aggregate": "min", "value": "run.timestamp"},
                            {"aggregate": "count"}
                        ],
                        "groupby": ["repo.changeset.id12"]
                    }
                    coverage_revisions_resp = http.post_json(active_data_url, retry=RETRY, data=query_json)
                    coverage_revisions = [rev_arr[0] for rev_arr in coverage_revisions_resp.data]

                # Reverse changeset list and for each code coverage revision
                # found by going through the list from oldest to newest,
                # update _all known_ file frontiers to that revision.
                csets.reverse()
                prev_cset = frontier
                for cset in csets:
                    if please_stop:
                        return
                    if only_coverage_revisions:
                        if cset not in coverage_revisions:
                            continue
                    if DEBUG:
                        Log.note("Moving frontier {{frontier}} forward to {{cset}}.", frontier=prev_cset, cset=cset)

                    # Update files
                    self.get_tuids_from_files(files, cset)

                    ran_changesets = True
                    prev_cset = cset

            if not ran_changesets:
                (please_stop | Till(seconds=DAEMON_WAIT_AT_NEWEST.seconds)).wait()<|MERGE_RESOLUTION|>--- conflicted
+++ resolved
@@ -248,11 +248,7 @@
     def _get_hg_annotate(self, cset, file, annotated_files, thread_num, repo, please_stop=None):
         with self.ann_thread_locker:
             self.ann_threads_running += 1
-<<<<<<< HEAD
         url = str(HG_URL) +"/" + repo + "/json-annotate/" + cset + "/" + file
-=======
-        url = self.hg_url / repo / "json-annotate" / cset / file
->>>>>>> bd5d1fa1
         if DEBUG:
             Log.note("HG: {{url}}", url=url)
 
@@ -310,11 +306,7 @@
         :return: list of (file, list(tuids)) tuples
         """
         result = []
-<<<<<<< HEAD
         URL_TO_FILES = str(HG_URL) +"/" + self.config.hg.branch + "/json-info/" + revision
-=======
-        URL_TO_FILES = self.hg_url / self.config.hg.branch / 'json-info' / revision
->>>>>>> bd5d1fa1
         try:
             mozobject = http.get_json(url=URL_TO_FILES, retry=RETRY)
         except Exception as e:
@@ -344,13 +336,9 @@
         '''
 
         # Get a changelog
-<<<<<<< HEAD
         res = True
         clog_url = str(HG_URL) + "/" + branch + "/json-log/" + revision
         clog_obj = None
-=======
-        clog_url = self.hg_url / branch / 'json-log' / revision
->>>>>>> bd5d1fa1
         try:
             Log.note("Searching through changelog {{url}}", url=clog_url)
             clog_obj = self.get_clog(clog_url)
@@ -1556,17 +1544,10 @@
                 final_rev = ''
                 found_last_frontier = False
                 Log.note("Searching for frontier: {{frontier}} ", frontier=frontier)
-<<<<<<< HEAD
                 Log.note("HG URL: {{url}}", url=str(HG_URL) +"/" + self.config.hg.branch + "/rev/" + frontier)
                 while not found_last_frontier:
                     # Get a changelog
                     clog_url = str(HG_URL) + "/" + self.config.hg.branch + "/json-log/" + final_rev
-=======
-                Log.note("HG URL: {{url}}", url=self.hg_url / self.config.hg.branch / 'rev' / frontier)
-                while not found_last_frontier:
-                    # Get a changelog
-                    clog_url = self.hg_url / self.config.hg.branch / 'json-log' / final_rev
->>>>>>> bd5d1fa1
                     try:
                         clog_obj = self.get_clog(clog_url)
                     except Exception as e:
