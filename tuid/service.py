--- conflicted
+++ resolved
@@ -176,19 +176,6 @@
 
     def destringify_tuids(self, tuids_string):
         # Builds up TuidMap list from annotation cache entry.
-
-<<<<<<< HEAD
-=======
-        ## TEMPORARY FIX
-        if type(tuids_string) != tuple: # Make sure we have a tuple here
-            Log.warning(
-                "Bad type encountered for tuids. (Not a tuple).",
-            )
-            tuids_string = (tuids_string,)
-
-        lines = str(tuids_string[0]).splitlines()
-        line_origins = []
->>>>>>> ec097502
         try:
             lines = tuids_string.splitlines()
             line_origins = []
@@ -1061,12 +1048,7 @@
                         # File was not modified since last
                         # known revision
                         tmp_res = self.destringify_tuids(old_ann) if old_ann != '' else []
-<<<<<<< HEAD
                         ann_inserts.append((revision, file, old_ann))
-                        modified = False
-=======
-                        ann_inserts.append((revision, file, old_ann[0]))
->>>>>>> ec097502
                         Log.note(
                             "Frontier update - not modified: {{count}}/{{total}} - {{percent|percent(decimal=0)}} " +
                             "| {{rev}}|{{file}} ",
@@ -1390,22 +1372,9 @@
                 results.append((file, self.destringify_tuids(tmp_ann)))
                 continue
 
-<<<<<<< HEAD
-            for tuid_map in tmp_ann:
-                if tuid_map is None or tuid_map.tuid is None or tuid_map.line is None:
-                    Log.warning(
-                        "None value encountered in annotation insertion in {{rev}} for {{file}}: {{tuids}}",
-                        rev=revision, file=file, tuids=str(tuid_map)
-                    )
-
             self.insert_annotations(
                 transaction,
                 [(
-=======
-            transaction.execute(
-                "INSERT INTO annotations (revision, file, annotation) VALUES (?,?,?)",
-                (
->>>>>>> ec097502
                     revision,
                     file,
                     self.stringify_tuids(tuids)
