# encoding: utf-8
#
#
# This Source Code Form is subject to the terms of the Mozilla Public
# License, v. 2.0. If a copy of the MPL was not distributed with this file,
# You can obtain one at http://mozilla.org/MPL/2.0/.
from __future__ import absolute_import
from __future__ import division
from __future__ import unicode_literals

import gc
import copy

from jx_python import jx
from mo_dots import Null, coalesce, wrap, set_default
from mo_future import text_type
from mo_hg.hg_mozilla_org import HgMozillaOrg
from mo_hg.apply import apply_diff, apply_diff_backwards
from mo_files.url import URL
from mo_kwargs import override
from mo_logs import Log
from mo_logs.exceptions import suppress_exception
from mo_math.randoms import Random
from mo_threads import Till, Thread, Lock
from mo_times.durations import SECOND, HOUR, MINUTE, DAY
from pyLibrary.env import http, elasticsearch
from pyLibrary.meta import cache
from pyLibrary.sql import sql_list, sql_iso
from pyLibrary.sql.sqlite import quote_value, quote_list
from tuid import sql
from tuid.statslogger import StatsLogger
from tuid.counter import Counter
from tuid.util import MISSING, TuidMap, TuidLine, AnnotateFile, HG_URL
from mo_json import json2value, value2json
from tuid import insert

import tuid.clogger

DEBUG = False
ANNOTATE_DEBUG = False
VERIFY_TUIDS = True
RETRY = {"times": 3, "sleep": 5, "http": True}
ANN_WAIT_TIME = 5 * HOUR
MEMORY_LOG_INTERVAL = 15
MAX_CONCURRENT_ANN_REQUESTS = 5
MAX_ANN_REQUESTS_WAIT_TIME = 5 * SECOND
MAX_THREAD_WAIT_TIME = 5 * SECOND
WORK_OVERFLOW_BATCH_SIZE = 250
SQL_ANN_BATCH_SIZE = 5
SQL_BATCH_SIZE = 500
FILES_TO_PROCESS_THRESH = 5
ENABLE_TRY = False
DAEMON_WAIT_AT_NEWEST = (
    30 * SECOND
)  # Time to wait at the newest revision before polling again.

GET_LATEST_MODIFICATION = "SELECT revision FROM latestFileMod WHERE file=?"


class TUIDService:
    @override
    def __init__(
        self,
        database,
        hg,
        hg_cache=None,
        conn=None,
        clogger=None,
        start_workers=True,
        kwargs=None,
    ):
        try:
            self.config = kwargs

            self.conn = conn if conn else sql.Sql(self.config.database.name)
            self.hg_cache = (
                HgMozillaOrg(kwargs=self.config.hg_cache, use_cache=True)
                if self.config.hg_cache
                else Null
            )
            self.hg_url = URL(hg.url)

            self.esconfig = self.config.esservice
            self.es_temporal = elasticsearch.Cluster(kwargs=self.esconfig.temporal)
            self.es_annotations = elasticsearch.Cluster(
                kwargs=self.esconfig.annotations
            )

            if not self.conn.get_one(
                "SELECT name FROM sqlite_master WHERE type='table';"
            ):
                self.init_db()
            else:
                self.init_db(True)

            self.locker = Lock()
            self.request_locker = Lock()
            self.ann_thread_locker = Lock()
            self.service_thread_locker = Lock()
            self.count_locker = Counter()
            self.num_requests = 0
            self.ann_threads_running = 0
            self.service_threads_running = 0
            query = {"size": 0, "aggs": {"value": {"max": {"field": "tuid"}}}}
            self.next_tuid = int(
                coalesce(
                    eval(str(self.temporal.search(query).aggregations.value.value)), 0
                )
                + 1
            )
            self.total_locker = Lock()
            self.temporal_locker = Lock()
            self.total_files_requested = 0
            self.total_tuids_mapped = 0

            self.statsdaemon = StatsLogger()
            self.clogger = (
                clogger
                if clogger
                else tuid.clogger.Clogger(
                    conn=self.conn,
                    tuid_service=self,
                    start_workers=start_workers,
                    kwargs=kwargs,
                )
            )
        except Exception as e:
            Log.error("can not setup service", cause=e)

    def tuid(self):
        """
        :return: next tuid
        """
        with self.locker:
            try:
                return self.next_tuid
            finally:
                self.next_tuid += 1

    def init_db(self, temporal_only=False):
        """
        Creates all the tables, and indexes needed for the service.

        :return: None
        """

        temporal = self.esconfig.temporal
        set_default(temporal, {"schema": TEMPORAL_SCHEMA})
<<<<<<< HEAD
=======
        # what would be the _id here
>>>>>>> b3f843ac
        self.temporal = self.es_temporal.get_or_create_index(kwargs=temporal)
        self.temporal.refresh()

        total = self.temporal.search({"size": 0})
        while not total.hits:
            total = self.temporal.search({"size": 0})
        with suppress_exception:
            self.temporal.add_alias()

        annotations = self.esconfig.annotations
        set_default(annotations, {"schema": ANNOTATIONS_SCHEMA})
<<<<<<< HEAD
=======
        # what would be the _id here
>>>>>>> b3f843ac
        self.annotations = self.es_annotations.get_or_create_index(kwargs=annotations)
        self.annotations.refresh()

        total = self.annotations.search({"size": 0})
        while not total.hits:
            total = self.annotations.search({"size": 0})
        with suppress_exception:
            self.annotations.add_alias()
        if temporal_only:
            return

        with self.conn.transaction() as t:

            # Used in frontier updating
            t.execute(
                """
            CREATE TABLE latestFileMod (
                file           TEXT,
                revision       CHAR(12) NOT NULL,
                PRIMARY KEY(file)
            );"""
            )

        Log.note("Tables created successfully")

    def _query_result_size(self, terms):
        query = {"size": 0, "query": {"terms": terms}}
        return query

    def _dummy_annotate_exists(self, file_name, rev):
        # True if dummy, false if not.
        # None means there is no entry.
        query = {
            "_source": {"includes": ["annotation"]},
            "query": {
                "bool": {
                    "must": [{"term": {"file": file_name}}, {"term": {"revision": rev}}]
                }
            },
            "size": 1,
        }
        temp = self.annotations.search(query).hits.total
        return 0 != temp

<<<<<<< HEAD
=======
    def _dummy_annotate_exists(self, file_name, rev):
        # True if dummy, false if not.
        # None means there is no entry.
        query = {
            "_source": {"includes": ["annotation"]},
            "query": {
                "bool": {
                    "must": [{"term": {"file": file_name}}, {"term": {"revision": rev}}]
                }
            },
            "size": 1,
        }
        temp = self.annotations.search(query).hits.total
        return 0 != temp

>>>>>>> b3f843ac
    def _make_record_temporal(self, tuid, revision, file, line):
        record = {
            "_id": revision + file + str(line),
            "tuid": tuid
        }
        return {"value": record}

    def _make_record_annotations(self, revision, file, annotation, partial):
        record = {
            "_id": revision + file,
            "revision": revision,
            "file": file,
            "annotation": annotation,
            "partial": partial
        }
        return {"value": record}

<<<<<<< HEAD
=======
    def _make_record_annotations(self, revision, file, annotation):
        record = {
            "_id": revision + file,
            "revision": revision,
            "file": file,
            "annotation": annotation,
        }
        return {"value": record}

    def insert_tuid_dummy(self, rev, file_name):
        # Inserts a dummy tuid: (-1,rev,file_name,0)
        if not self._dummy_tuid_exists(file_name, rev):
            self.temporal.add(self._make_record_temporal(-1, rev[:12], file_name, 0))
            self.temporal.refresh()
            while not self._dummy_tuid_exists(file_name, rev[:12]):
                Till(seconds=0.001).wait()
                self.temporal.refresh()
        return MISSING

>>>>>>> b3f843ac
    def insert_annotate_dummy(self, rev, file_name):
        # Inserts annotation dummy: (rev, file, '')
        if not self._dummy_annotate_exists(file_name, rev):
            self.insert_annotations([(rev[:12], file_name, "")])

<<<<<<< HEAD
    def insert_annotations(self, data, partial = False):
=======
    def insert_annotations(self, data):
>>>>>>> b3f843ac
        if VERIFY_TUIDS:
            for _, _, tuids_string in data:
                self.destringify_tuids(tuids_string)

<<<<<<< HEAD
        records = []
        ids = []
        for row in data:
            revision, file, annotation = row
            record = self._make_record_annotations(revision, file, annotation, partial)
            records.append(record)
            ids.append(record["value"]["_id"])

        self.annotations.extend(records)
        query = self._query_result_size({"_id": ids})
        self.annotations.refresh()
        while self.annotations.search(query).hits.total != len(ids):
            Till(seconds=0.001).wait()
            self.annotations.refresh()

=======
        records = wrap([
            self._make_record_annotations(revision, file, annotation)
            for revision, file, annotation in data
        ])
        insert(self.annotations, records)

>>>>>>> b3f843ac
    def _annotation_record_exists(self, rev, file):
        query = {
            "_source": {"includes": ["revision"]},
            "query": {
                "bool": {
                    "must": [{"term": {"revision": rev}}, {"term": {"file": file}}]
                }
            },
            "size": 1,
        }
        temp = self.annotations.search(query).hits.hits[0]._source.revision
        return temp
<<<<<<< HEAD

    def _get_annotation(self, rev, file):
        query = {
            "_source": {"includes": ["annotation", "partial"]},
            "query": {
                "bool": {
                    "must": [{"term": {"revision": rev}}, {"term": {"file": file}}]
                }
            },
            "size": 1,
        }
        data = self.annotations.search(query).hits.hits[0]._source
        temp = None
        if data.partial == False:
            temp = data.annotation
        return temp

=======

    def _get_annotation(self, rev, file):
        query = {
            "_source": {"includes": ["annotation"]},
            "query": {
                "bool": {
                    "must": [{"term": {"revision": rev}}, {"term": {"file": file}}]
                }
            },
            "size": 1,
        }
        temp = self.annotations.search(query).hits.hits[0]._source.annotation
        return temp

>>>>>>> b3f843ac
    def _get_one_tuid(self, cset, path, line):
        # Returns a single TUID if it exists else None

        query = {
            "_source": {"includes": ["annotation"]},
            "query": {
                "bool": {
                    "must": [{"term": {"revision": cset}}, {"term": {"file": path}}]
                }
            },
            "size": 1,
        }
        temp = self.annotations.search(query).hits.hits[0]._source.annotation[line-1]

        return temp

    def _get_latest_revision(self, file, transaction):
        # Returns the latest revision that we
        # have information on the requested file.
        return coalesce(transaction, self.conn).get_one(
            GET_LATEST_MODIFICATION, (file,)
        )

    def stringify_tuids(self, tuid_list):
        # Turns the TuidMap list to a sorted list
        tuid_list.sort(key=lambda x: x.line)
        ordered_tuid = [-1] * len(tuid_list)
<<<<<<< HEAD
        # Checks any line number is missing
=======
        #checks any line number is missing
>>>>>>> b3f843ac
        for tuid, line in tuid_list:
            ordered_tuid[line - 1] = tuid

        return ordered_tuid

    def destringify_tuids(self, tuids_list):
        # Builds up TuidMap list from annotation cache entry.
        try:
            line_origins = [
                TuidMap(tuid, line + 1)
                for line, tuid in enumerate(
                    tuids_list
                )
            ]

            return line_origins
        except Exception as e:
            Log.error(
                "Invalid entry in tuids list:\n{{list}}", list=tuids_list, cause=e
            )

    # Gets a diff from a particular revision from https://hg.mozilla.org/
    def _get_hg_diff(self, cset, repo=None):
        def check_merge(description):
            if description.startswith("merge "):
                return True
            elif description.startswith("Merge "):
                return True
            return False

        if repo is None:
            repo = self.config.hg.branch
        tmp = self.hg_cache.get_revision(
            wrap({"changeset": {"id": cset}, "branch": {"name": repo}}),
            None,
            False,
            True,
        )
        output = tmp["changeset"]["moves"]
        output2 = {}
        output2["diffs"] = output

        merge_description = tmp["changeset"]["description"]
        output2["merge"] = check_merge(merge_description)
        return output2

    # Gets an annotated file from a particular revision from https://hg.mozilla.org/
    def _get_hg_annotate(
        self, cset, file, annotated_files, thread_num, repo, please_stop=None
    ):
        with self.ann_thread_locker:
            self.ann_threads_running += 1
        url = str(HG_URL) + "/" + repo + "/json-annotate/" + cset + "/" + file
        if DEBUG:
            Log.note("HG: {{url}}", url=url)

        # Wait until there is room to request
        self.statsdaemon.update_anns_waiting(1)
        num_requests = MAX_CONCURRENT_ANN_REQUESTS
        timeout = Till(seconds=ANN_WAIT_TIME.seconds)
        while num_requests >= MAX_CONCURRENT_ANN_REQUESTS and not timeout:
            with self.request_locker:
                num_requests = self.num_requests
                if num_requests < MAX_CONCURRENT_ANN_REQUESTS:
                    self.num_requests += 1
                    break
            if ANNOTATE_DEBUG:
                Log.note(
                    "Waiting to request annotation at {{rev}} for file: {{file}}",
                    rev=cset,
                    file=file,
                )
            Till(seconds=MAX_ANN_REQUESTS_WAIT_TIME.seconds).wait()
        self.statsdaemon.update_anns_waiting(-1)

        annotated_files[thread_num] = []
        if not timeout:
            try:
                annotated_files[thread_num] = http.get_json(url, retry=RETRY)
            except Exception as e:
                Log.warning(
                    "Unexpected error while trying to get annotate for {{url}}",
                    url=url,
                    cause=e,
                )
            finally:
                with self.request_locker:
                    self.num_requests -= 1
        else:
            Log.warning(
                "Timeout {{timeout}} exceeded waiting for annotation: {{url}}",
                timeout=ANN_WAIT_TIME,
                url=url,
            )
        with self.ann_thread_locker:
            self.ann_threads_running -= 1
        return

    def get_diffs(self, csets, repo=None):
        # Get all the diffs
        if repo is None:
            repo = self.config.hg.branch

        list_diffs = []
        for cset in csets:
            list_diffs.append(
                {"cset": cset, "diff": self._get_hg_diff(cset, repo=repo)}
            )
        return list_diffs

    def get_tuids_from_revision(self, revision):
        """
        Gets the TUIDs for the files modified by a revision.

        :param revision: revision to get files from
        :return: list of (file, list(tuids)) tuples
        """
        result = []
        URL_TO_FILES = (
            str(HG_URL) + "/" + self.config.hg.branch + "/json-info/" + revision
        )
        try:
            mozobject = http.get_json(url=URL_TO_FILES, retry=RETRY)
        except Exception as e:
            Log.warning(
                "Unexpected error trying to get file list for revision {{revision}}",
                cause=e,
            )
            return None

        files = mozobject[revision]["files"]

        results = self.get_tuids(files, revision)
        return results

    @cache(duration=30 * MINUTE)
    def get_clog(self, clog_url):
        clog_obj = http.get_json(clog_url, retry=RETRY)
        return clog_obj

    @cache(duration=30 * MINUTE)
    def _check_branch(self, revision, branch):
        """
        Used to find out if the revision is in the given branch.

        :param revision: Revision to check.
        :param branch: Branch to check revision on.
        :return: True/False - Found it/Didn't find it
        """

        # Get a changelog
        res = True
        clog_url = str(HG_URL) + "/" + branch + "/json-log/" + revision
        clog_obj = None
        try:
            Log.note("Searching through changelog {{url}}", url=clog_url)
            clog_obj = self.get_clog(clog_url)
            if isinstance(clog_obj, (text_type, str)):
                Log.note(
                    "Revision {{cset}} does not exist in the {{branch}} branch",
                    cset=revision,
                    branch=branch,
                )
                res = False
        except Exception as e:
            Log.note(
                "Unexpected error getting changset-log for {{url}}: {{error}}",
                url=clog_url,
                error=e,
            )
            res = False
        return res

    def mthread_testing_get_tuids_from_files(
        self,
        files,
        revision,
        results,
        res_position,
        going_forward=False,
        repo=None,
        please_stop=None,
    ):
        """
        Same as `get_tuids_from_files` but for multi-threaded service _result_ testing.
        :param files:
        :param revision:
        :param going_forward:
        :param repo:
        :param please_stop:
        :return:
        """
        Log.note("Thread {{pos}} is running.", pos=res_position)
        results[res_position], _ = self.get_tuids_from_files(
            files, revision, going_forward=going_forward, repo=repo
        )
        Log.note("Thread {{pos}} is ending.", pos=res_position)
        return

    def _add_thread(self):
        with self.service_thread_locker:
            self.service_threads_running += 1

    def _remove_thread(self):
        with self.service_thread_locker:
            self.service_threads_running -= 1

    def get_thread_count(self):
        with self.service_thread_locker:
            threads_running = self.service_threads_running
        return threads_running

    def get_tuids_from_files(
        self,
        files,
        revision,
        going_forward=False,
        repo=None,
        use_thread=True,
        max_csets_proc=30,
    ):
        """
        Gets the TUIDs for a set of files, at a given revision.
        list(tuids) is an array of tuids, one tuid for each line, in order, and `null` if no tuid assigned

        Uses frontier updating to build and maintain the tuids for
        the given set of files. Use changelog to determine what revisions
        to process and get the files that need to be updated by looking
        at the diffs. If the latestFileMod table is empty, for any file,
        we perform an annotation-based update.

        This function assumes the newest file names are given, if they
        are not, then no TUIDs are returned for that file.
        
        The following is a very simplified overview of how this function works:
        (1) When a file is requested, we check if it exists in the annotations
            and latestFileMods table.
            (i) If not, we get the annotation from hg.mozilla.org and give tuids
                to each of the lines and return this as a result.
        (2) If it does exist but it's at an older or newer revision,
            then we get it's frontier, which is the latest revision of the file available
            in the annotations table.
        (3) Using that frontier, we use the Clogger (csetLog table) to get us a range of
            revisions that we have to apply to the file at the given frontier to either
            move it forwards or backwards in time.
        (4) After this diff application stage, we now have tuids for the modified file.

        IMPORTANT:
        If repo is set to None, the service will check if the revision is in
        the correct branch (to prevent catastrophic failures down the line) - this
        results in one extra changeset log call per request.
        If repo is set to something other than None, then we assume that the caller has already
        checked this and is giving a proper branch for the revision.

        :param files: list of files
        :param revision: revision to get files at
        :param repo: Branch to get files from (mozilla-central, or try)
        :param disable_thread: Disables the thread that spawns if the number of files to process exceeds the
                               threshold set by FILES_TO_PROCESS_THRESH.
        :param going_forward: When set to true, the frontiers always get updated to the given revision
                              even if we can't find a file's frontier. Otherwise, if a frontier is too far,
                              the latest revision will not be updated.
        :return: The following tuple which contains:
                    ([list of (file, list(tuids)) tuples], True/False if completed or not)
        """
        self._add_thread()
        completed = True

        if repo is None:
            repo = self.config.hg.branch
            check = self._check_branch(revision, repo)
            if not check:
                # Error was already output by _check_branch
                self._remove_thread()
                return [(file, []) for file in files], completed

        if repo in ("try",):
            # We don't need to keep latest file revisions
            # and other related things for this condition.

            # Enable the 'try' repo calls with ENABLE_TRY
            if ENABLE_TRY:
                result = (
                    self._get_tuids_from_files_try_branch(files, revision),
                    completed,
                )
            else:
                result = [(file, []) for file in files], completed

            self._remove_thread()
            return result

        result = []
        revision = revision[:12]
        files = [file.lstrip("/") for file in files]
        frontier_update_list = []

        total = len(files)
        latestFileMod_inserts = {}
        new_files = []

        log_existing_files = []
        for count, file in enumerate(files):
            # Go through all requested files and
            # either update their frontier or add
            # them to the DB through an initial annotation.

            if DEBUG:
                Log.note(
                    " {{percent|percent(decimal=0)}}|{{file}}",
                    file=file,
                    percent=count / total,
                )

            with self.conn.transaction() as t:
                latest_rev = self._get_latest_revision(file, t)
                already_ann = self._get_annotation(revision, file)

            # Check if the file has already been collected at
            # this revision and get the result if so
            if already_ann:
                result.append((file, self.destringify_tuids(already_ann)))
                latestFileMod_inserts[file] = (file, revision)
                log_existing_files.append("exists|" + file)
                continue
            elif already_ann == "":
                result.append((file, []))
                latestFileMod_inserts[file] = (file, revision)
                log_existing_files.append("removed|" + file)
                continue

            if latest_rev and latest_rev[0] != revision:
                # File has a frontier, let's update it
                if DEBUG:
                    Log.note("Will update frontier for file {{file}}.", file=file)
                frontier_update_list.append((file, latest_rev[0]))
            elif latest_rev == revision:
                with self.conn.transaction() as t:
                    t.execute(
                        "DELETE FROM latestFileMod WHERE file = " + quote_value(file)
                    )
                new_files.append(file)
                Log.note(
                    "Missing annotation for existing frontier - readding: "
                    "{{rev}}|{{file}} ",
                    file=file,
                    rev=revision,
                )
            else:
                Log.note(
                    "Frontier update - adding: " "{{rev}}|{{file}} ",
                    file=file,
                    rev=revision,
                )
                new_files.append(file)

        if DEBUG:
            Log.note(
                "Frontier update - already exist in DB: " "{{rev}} || {{file_list}} ",
                file_list=str(log_existing_files),
                rev=revision,
            )
        else:
            Log.note(
                "Frontier update - already exist in DB for {{rev}}: "
                "{{count}}/{{total}} | {{percent|percent}}",
                count=str(len(log_existing_files)),
                total=str(len(files)),
                rev=revision,
                percent=len(log_existing_files) / len(files),
            )

        if len(latestFileMod_inserts) > 0:
            with self.conn.transaction() as transaction:
                for _, inserts_list in jx.groupby(
                    latestFileMod_inserts.values(), size=SQL_BATCH_SIZE
                ):
                    transaction.execute(
                        "INSERT OR REPLACE INTO latestFileMod (file, revision) VALUES "
                        + sql_list(quote_list(i) for i in inserts_list)
                    )

        def update_tuids_in_thread(
            new_files, frontier_update_list, revision, using_thread, please_stop=None
        ):
            # Processes the new files and files which need their frontier updated
            # outside of the main thread as this can take a long time.

            result = []
            try:
                latestFileMod_inserts = {}
                if len(new_files) > 0:
                    # File has never been seen before, get it's initial
                    # annotation to work from in the future.
                    tmp_res = self.get_tuids(new_files, revision)
                    if tmp_res:
                        result.extend(tmp_res)
                    else:
                        Log.note(
                            "Error occured for files "
                            + str(new_files)
                            + " in revision "
                            + revision
                        )

                    # If this file has not been seen before,
                    # add it to the latest modifications, else
                    # it's already in there so update its past
                    # revisions.
                    for file in new_files:
                        latestFileMod_inserts[file] = (file, revision)

                Log.note(
                    "Finished updating frontiers. Updating DB table `latestFileMod`..."
                )
                if len(latestFileMod_inserts) > 0:
                    with self.conn.transaction() as transaction:
                        for _, inserts_list in jx.groupby(
                            latestFileMod_inserts.values(), size=SQL_BATCH_SIZE
                        ):
                            transaction.execute(
                                "INSERT OR REPLACE INTO latestFileMod (file, revision) VALUES "
                                + sql_list(quote_list(i) for i in inserts_list)
                            )

                # If we have files that need to have their frontier updated, do that now
                if len(frontier_update_list) > 0:
                    tmp = self._update_file_frontiers(
                        frontier_update_list,
                        revision,
                        going_forward=going_forward,
                        max_csets_proc=max_csets_proc,
                    )
                    result.extend(tmp)

            except Exception as e:
                Log.warning("Thread dead becasue of problem", cause=e)
                result = [[] for _ in range(len(new_files) + len(frontier_update_list))]
            finally:
                self._remove_thread()

                if using_thread:
                    self.statsdaemon.update_totals(0, len(result))

                Log.note("Completed work overflow for revision {{cset}}", cset=revision)
                return result

        threaded = False
        if use_thread:
            # If there are too many files to process, start a thread to do
            # that work and return completed as False.
            if len(new_files) + len(frontier_update_list) > FILES_TO_PROCESS_THRESH:
                threaded = True

        if threaded:
            completed = False
            Log.note("Incomplete response given")

            thread_count = 0
            prev_ind = 0
            curr_ind = 0

            while curr_ind <= len(frontier_update_list) or curr_ind <= len(new_files):
                thread_count += 1
                prev_ind = curr_ind
                curr_ind += WORK_OVERFLOW_BATCH_SIZE
                recomputed_new = new_files[prev_ind:curr_ind]
                recomputed_frontier_updates = frontier_update_list[prev_ind:curr_ind]
                Thread.run(
                    "get_tuids_from_files (" + Random.base64(9) + ")",
                    update_tuids_in_thread,
                    recomputed_new,
                    recomputed_frontier_updates,
                    revision,
                    threaded,
                )
            for _ in range(1, thread_count):  # Skip the first thread
                self._add_thread()
        else:
            result.extend(
                update_tuids_in_thread(
                    new_files, frontier_update_list, revision, threaded
                )
            )
            self._remove_thread()

        self.statsdaemon.update_totals(len(files), len(result))

        # Log memory growth periodically
        with self.count_locker:
            if self.count_locker.value >= MEMORY_LOG_INTERVAL:
                Log.note("Forcing Garbage collection to help with memory.")
                gc.collect()
                self.count_locker.value = 0

        return result, completed

    def _apply_diff(self, annotation, diff, cset, file):
        """
        Using an annotation ([(tuid,line)] - array
        of TuidMap objects), we change the line numbers to
        reflect a given diff and return them. diff must
        be a diff object returned from get_diff(cset, file).
        Only for going forward in time, not back.

        :param annotation: list of TuidMap objects
        :param diff: unified diff from get_diff
        :param cset: revision to apply diff at
        :param file: name of file diff is applied to
        :return:
        """
        # Ignore merges, they have duplicate entries.
        if diff["merge"]:
            return annotation, file
        if file.lstrip("/") == "dev/null":
            return [], file

        list_to_insert = []
        new_ann = [x for x in annotation]
        new_ann.sort(key=lambda x: x.line)

        def add_one(tl_tuple, lines):
            start = tl_tuple.line
            return (
                lines[: start - 1]
                + [tl_tuple]
                + [
                    TuidMap(tmap.tuid, int(tmap.line) + 1)
                    for tmap in lines[start - 1 :]
                ]
            )

        def remove_one(start, lines):
            return lines[: start - 1] + [
                TuidMap(tmap.tuid, int(tmap.line) - 1) for tmap in lines[start:]
            ]

        for f_proc in diff["diffs"]:
            new_fname = f_proc["new"].name.lstrip("/")
            old_fname = f_proc["old"].name.lstrip("/")
            if new_fname != file and old_fname != file:
                continue
            if old_fname != new_fname:
                if new_fname == "dev/null":
                    return [], file
                # Change the file name so that new tuids
                # are correctly created.
                file = new_fname

            f_diff = f_proc["changes"]
            for change in f_diff:
                if change.action == "+":
                    tuid_tmp = self._get_one_tuid(
                        cset, file, change.line + 1
                    )
                    if tuid_tmp == None:
                        new_tuid = self.tuid()
                        list_to_insert.append((new_tuid, cset, file, change.line + 1))
                    else:
                        new_tuid = tuid_tmp
                    new_ann = add_one(TuidMap(new_tuid, change.line + 1), new_ann)
                elif change.action == "-":
                    new_ann = remove_one(change.line + 1, new_ann)
            break  # Found the file, exit searching

        if len(list_to_insert) > 0:
<<<<<<< HEAD
            ids = []
            records = []
            for inserts_list in list_to_insert:
                tuid, file, revision, line = inserts_list
                record = self._make_record_temporal(tuid, revision, file, line)
                records.append(record)
                ids.append(record["value"]["_id"])
            self.temporal.extend(records)
            query = self._query_result_size({"_id": ids})
            self.temporal.refresh()
            while self.temporal.search(query).hits.total != len(ids):
                Till(seconds=0.001).wait()
                self.temporal.refresh()
=======
            records = wrap([
                self._make_record_temporal(tuid, revision, file, line)
                for tuid, file, revision, line in list_to_insert
            ])
            insert(self.temporal, records)
>>>>>>> b3f843ac

            # Insert in annotations table also
            annotations_insert_list = self.temporal_annotations_record_maker(list_to_insert)
            self.insert_annotations(annotations_insert_list, partial=True)

        return new_ann, file

    def _get_tuids_from_files_try_branch(self, files, revision):
        """
        Gets files from a try revision. It abuses the idea that try pushes
        will come from various, but stable points (if people make many
        pushes on that revision). Furthermore, updates are generally done
        to a revision that should eventually have tuids already in the DB
        (i.e. overtime as people update to revisions that have a tuid annotation).

        :param files: Files to query.
        :param revision: Revision to get them at.
        :return: List of (file, tuids) tuples.
        """

        repo = "try"
        result = []
        log_existing_files = []
        files_to_update = []

        # Check if the files were already annotated.
        for file in files:
            already_ann = self._get_annotation(revision, file)
            if already_ann and already_ann[0] == "":
                result.append((file, []))
                log_existing_files.append("removed|" + file)
                continue
            elif already_ann:
                result.append((file, self.destringify_tuids(already_ann)))
                log_existing_files.append("exists|" + file)
                continue
            else:
                files_to_update.append(file)

        if len(log_existing_files) > 0:
            Log.note(
                "Try revision run - existing entries: {{count}}/{{total}} | {{percent}}",
                count=str(len(log_existing_files)),
                total=str(len(files)),
                percent=str(100 * (len(log_existing_files) / len(files))),
            )

        if len(files_to_update) <= 0:
            Log.note(
                "Found all files for try revision request: {{cset}}", cset=revision
            )
            return result

        # There are files to process, so let's find all the diffs.
        found_mc_patch = False
        diffs_to_get = []  # Will contain diffs in reverse order of application
        curr_rev = revision
        mc_revision = ""
        jsonpushes_url = (
            str(HG_URL)
            + "/"
            + repo
            + "/"
            + "json-pushes?full=1&changeset="
            + str(revision)
        )
        try:
            pushes_obj = http.get_json(jsonpushes_url, retry=RETRY)
            if not pushes_obj or len(pushes_obj.keys()) == 0:
                raise Exception("Nothing found in json-pushes request.")
            elif len(pushes_obj.keys()) > 1:
                raise Exception(
                    "Too many push numbers found in json-pushes request, cannot handle it."
                )
            push_num = list(pushes_obj.keys())[0]

            if (
                "changesets" not in pushes_obj[push_num]
                or len(pushes_obj[push_num]["changesets"]) == 0
            ):
                raise Exception("Cannot find any changesets in this push.")

            # Get the diffs that are needed to be applied
            # along with the mozilla-central revision they are applied to.
            all_csets = pushes_obj[push_num]["changesets"]
            for count, cset_obj in enumerate(all_csets):
                node = cset_obj["node"]
                if "parents" not in cset_obj:
                    raise Exception(
                        "Cannot find parents in object for changeset: " + str(node)
                    )
                if count == 0:
                    mc_revision = cset_obj["parents"][0]
                if len(cset_obj["parents"]) > 1:
                    raise Exception(
                        "Cannot yet handle multiple parents for changeset: " + str(node)
                    )
                diffs_to_get.append(node)
        except Exception as e:
            Log.warning(
                "Unexpected error getting changset-log for {{url}}: {{error}}",
                url=jsonpushes_url,
                error=e,
            )
            return [(file, []) for file in files]

        added_files = {}
        removed_files = {}
        files_to_process = {}

        Log.note("Gathering diffs for: {{csets}}", csets=str(diffs_to_get))
        all_diffs = self.get_diffs(diffs_to_get, repo=repo)

        # Build a dict for faster access to the diffs
        parsed_diffs = {entry["cset"]: entry["diff"] for entry in all_diffs}
        for csets_diff in all_diffs:
            cset_len12 = csets_diff["cset"]
            parsed_diff = csets_diff["diff"]["diffs"]

            for f_added in parsed_diff:
                # Get new entries for removed files.
                new_name = f_added["new"].name.lstrip("/")
                old_name = f_added["old"].name.lstrip("/")

                # If we don't need this file, skip it
                if new_name not in files_to_update:
                    # If the file was removed, set a
                    # flag and return no tuids later.
                    if new_name == "dev/null":
                        removed_files[old_name] = True
                    continue

                if old_name == "dev/null":
                    added_files[new_name] = True
                    continue

                if new_name in files_to_process:
                    files_to_process[new_name].append(cset_len12)
                else:
                    files_to_process[new_name] = [cset_len12]

        # We've found a good patch (a public one), get it
        # for all files and apply the patch's onto it.
        curr_annotations = self.get_tuids(files, mc_revision)
        curr_annots_dict = {file: mc_annot for file, mc_annot in curr_annotations}

        anns_to_get = []
        ann_inserts = []
        tmp_results = {}

        with self.temporal_locker:
            for file in files_to_update:
                if file not in curr_annots_dict:
                    Log.note(
                        "WARNING: Missing annotation entry in mozilla-central branch revision {{cset}} "
                        "for {{file}}",
                        file=file,
                        cset=mc_revision,
                    )
                    # Try getting it from the try revision
                    anns_to_get.append(file)
                    continue

                if file in added_files:
                    Log.note("Try revision run - added: {{file}}", file=file)
                    anns_to_get.append(file)
                elif file in removed_files:
                    Log.note("Try revision run - removed: {{file}}", file=file)
                    ann_inserts.append((revision, file, ""))
                    tmp_results[file] = []
                elif file in files_to_process:
                    Log.note("Try revision run - modified: {{file}}", file=file)
                    csets_to_proc = files_to_process[file]
                    old_ann = curr_annots_dict[file]

                    # Apply all the diffs
                    tmp_res = old_ann
                    new_fname = file
                    for i in csets_to_proc:
                        tmp_res, new_fname = self._apply_diff(
                            tmp_res, parsed_diffs[i], i, new_fname
                        )

                    ann_inserts.append((revision, file, self.stringify_tuids(tmp_res)))
                    tmp_results[file] = tmp_res
                else:
                    # Nothing changed with the file, use it's current annotation
                    Log.note("Try revision run - not modified: {{file}}", file=file)
                    ann_inserts.append(
                        (revision, file, self.stringify_tuids(curr_annots_dict[file]))
                    )
                    tmp_results[file] = curr_annots_dict[file]

            # Insert and check annotations, get all that were
            # added by another thread.
            anns_added_by_other_thread = {}
            if len(ann_inserts) > 0:
                for _, tmp_inserts in jx.groupby(ann_inserts, size=SQL_ANN_BATCH_SIZE):
                    # Check if any were added in the mean time by another thread
                    recomputed_inserts = []
                    for rev, filename, tuids in tmp_inserts:
                        tmp_ann = self._get_annotation(
                            rev, filename
                        )
                        if not tmp_ann and tmp_ann != "":
                            recomputed_inserts.append((rev, filename, tuids))
                        else:
                            anns_added_by_other_thread[
                                filename
                            ] = self.destringify_tuids(tmp_ann)

                    try:
                        self.insert_annotations(recomputed_inserts)
                    except Exception as e:
                        Log.error("Error inserting into annotations table.", cause=e)

        if len(anns_to_get) > 0:
            result.extend(self.get_tuids(anns_to_get, revision, repo=repo))

        for f in tmp_results:
            tuids = tmp_results[f]
            if f in anns_added_by_other_thread:
                tuids = anns_added_by_other_thread[f]
            result.append((f, tuids))
        return result

    def _update_file_frontiers(
        self,
        frontier_list,
        revision,
        max_csets_proc=30,
        going_forward=False,
        initial_growth={},
    ):
        """
        Update the frontier for all given files, up to the given revision.

        Built for quick continuous _forward_ updating of large sets
        of files of TUIDs. Backward updating should be done through
        get_tuids(files, revision). If we cannot find a frontier, we will
        stop looking after max_csets_proc and update all files at the given
        revision.

        :param frontier_list: list of files to update
        :param revision: revision to update files to
        :param max_csets_proc: maximum number of changeset logs to look through
                               to find past frontiers.
        :param going_forward: If we know the requested revision is in front
                              of the latest revision use this flag. Used when
                              the frontier is too far away. If this is not set and
                              a frontier is too far, the latest revision will not
                              be updated.
        :return: list of (file, list(tuids)) tuples
        """

        # Get the changelogs and revisions until we find the
        # last one we've seen, and get the modified files in
        # each one.

        # Holds the files modified up to the last frontiers.
        files_to_process = {}

        # Holds all frontiers to find
        remaining_frontiers = {
            cset for cset in list(set([frontier for _, frontier in frontier_list]))
        }

        if len(remaining_frontiers) <= 1 and frontier_list[0][1] == revision:
            # If the latest revision is the requested revision,
            # and there is only one frontier requested
            # continue to the tuid querys.
            remaining_frontiers = {}

        # Revision we are searching from
        final_rev = revision

        # If this exceeds max_csets_proc,
        # all frontiers not found are considered lost
        csets_proced = 0

        # Holds info on how to apply the diffs onto each frontier,
        # and all known frontiers.
        diffs_to_frontier = {cset: [] for cset in remaining_frontiers}

        # Get the ordered revisions to apply
        Log.note(
            "Getting changesets to apply on frontiers: {{frontier}}",
            frontier=str(list(remaining_frontiers)),
        )
        for cset in diffs_to_frontier:
            diffs_to_frontier[cset] = self.clogger.get_revnnums_from_range(
                revision, cset
            )

        Log.note("Diffs to apply: {{csets}}", csets=str(diffs_to_frontier))

        added_files = {}
        removed_files = {}
        parsed_diffs = {}

        # This list is used to determine what files
        file_to_frontier = {file: frontier for file, frontier in frontier_list}

        # If there is at least one frontier that was found
        # Only get diffs that are needed (if any frontiers were not found)
        diffs_cache = []
        for cset in diffs_to_frontier:
            diffs_cache.extend([rev for revnum, rev in diffs_to_frontier[cset]])

        Log.note("Gathering diffs for: {{csets}}", csets=str(diffs_cache))
        all_diffs = self.get_diffs(diffs_cache)

        # Build a dict for faster access to the diffs,
        # to be used later when applying them.
        parsed_diffs = {
            diff_entry["cset"]: diff_entry["diff"] for diff_entry in all_diffs
        }
        for csets_diff in all_diffs:
            cset_len12 = csets_diff["cset"]
            parsed_diff = csets_diff["diff"]["diffs"]

            for f_added in parsed_diff:
                new_name = f_added["new"].name.lstrip("/")
                old_name = f_added["old"].name.lstrip("/")

                if new_name in file_to_frontier:
                    files_to_process[new_name] = True
                elif old_name in file_to_frontier:
                    files_to_process[old_name] = True

        # Process each file that needs it based on the
        # files_to_process list.
        result = []
        ann_inserts = []
        latestFileMod_inserts = {}
        anns_to_get = []
        total = len(file_to_frontier)
        tmp_results = {}

        with self.conn.transaction() as transaction:
            for count, (file, old_frontier) in enumerate(frontier_list):
                # If the file was modified, get it's newest
                # annotation and update the file.
                tmp_res = None
                if file in files_to_process:
                    # Process this file using the diffs found
                    tmp_ann = self._get_annotation(old_frontier, file)
                    if (
                        tmp_ann is None
                        or tmp_ann == ""
                        or self.destringify_tuids(tmp_ann) is None
                    ):
                        Log.warning(
                            "{{file}} has frontier but can't find old annotation for it in {{rev}}, "
                            "restarting it's frontier.",
                            rev=old_frontier,
                            file=file,
                        )
                        anns_to_get.append(file)
                    else:
                        # File was modified, apply it's diffs
                        csets_to_proc = diffs_to_frontier[file_to_frontier[file]]
                        tmp_res = self.destringify_tuids(tmp_ann)
                        file_to_modify = AnnotateFile(
                            file,
                            [TuidLine(tuidmap, filename=file) for tuidmap in tmp_res],
                            tuid_service=self,
                        )

                        backwards = False
                        if len(csets_to_proc) >= 1 and revision == csets_to_proc[0][1]:
                            backwards = True

                            # Reverse the list, we apply the frontier
                            # diff first when going backwards.
                            csets_to_proc = csets_to_proc[::-1]
                            Log.note("Applying diffs backwards...")

                        # Going either forward or backwards requires
                        # us to remove the first revision, which is
                        # either the requested revision if we are going
                        # backwards or the current frontier, if we are
                        # going forward.
                        csets_to_proc = csets_to_proc[1:]

                        # Apply the diffs
                        for diff_count, (_, rev) in enumerate(csets_to_proc):

                            # Use next revision when going backwards
                            # to add new lines correctly.
                            next_rev = revision
                            if diff_count + 1 < len(csets_to_proc):
                                _, next_rev = csets_to_proc[diff_count + 1]

                            rev_to_proc = next_rev
                            if backwards:
                                file_to_modify = apply_diff_backwards(
                                    file_to_modify, parsed_diffs[rev]
                                )
                            else:
                                file_to_modify = apply_diff(
                                    file_to_modify, parsed_diffs[rev]
                                )
                                rev_to_proc = rev

                            try:
                                with self.temporal_locker:
                                    file_to_modify.create_and_insert_tuids(rev_to_proc)
                            except Exception as e:
                                file_to_modify.failed_file = True
                                Log.warning(
                                    "Failed to create and insert tuids - likely due to merge conflict.",
                                    cause=e,
                                )
                                break
                            file_to_modify.reset_new_lines()

                        if not file_to_modify.failed_file:
                            tmp_res = file_to_modify.lines_to_annotation()

                        ann_inserts.append(
                            (revision, file, self.stringify_tuids(tmp_res))
                        )
                        Log.note(
                            "Frontier update - modified: {{count}}/{{total}} - {{percent|percent(decimal=0)}} "
                            "| {{rev}}|{{file}} ",
                            count=count + 1,
                            total=total,
                            file=file,
                            rev=revision,
                            percent=count / total,
                        )
                else:
                    old_ann = self._get_annotation(old_frontier, file)
                    if old_ann is None or (old_ann == "" and file in added_files):
                        # File is new (likely from an error), or re-added - we need to create
                        # a new initial entry for this file.
                        anns_to_get.append(file)
                        Log.note(
                            "Frontier update - readded: {{count}}/{{total}} - {{percent|percent(decimal=0)}} "
                            "| {{rev}}|{{file}} ",
                            count=count + 1,
                            total=total,
                            file=file,
                            rev=revision,
                            percent=count / total,
                        )
                    else:
                        # File was not modified since last
                        # known revision
                        tmp_res = (
                            self.destringify_tuids(old_ann) if old_ann != "" else []
                        )
                        ann_inserts.append((revision, file, old_ann))
                        Log.note(
                            "Frontier update - not modified: {{count}}/{{total}} - {{percent|percent(decimal=0)}} "
                            "| {{rev}}|{{file}} ",
                            count=count + 1,
                            total=total,
                            file=file,
                            rev=revision,
                            percent=count / total,
                        )

                if tmp_res:
                    tmp_results[file] = tmp_res
                else:
                    Log.note(
                        "Error occured for file {{file}} in revision {{revision}}",
                        file=file,
                        revision=revision,
                    )
                    tmp_results[file] = []

                # If we have found all frontiers, update to the
                # latest revision. Otherwise, the requested
                # revision is too far away (can't be sure
                # if it's past). Unless we are told that we are
                # going forward.
                latestFileMod_inserts[file] = (file, revision)

            Log.note("Updating DB tables `latestFileMod` and `annotations`...")

            # No need to double-check if latesteFileMods has been updated before,
            # we perform an insert or replace any way.
            if len(latestFileMod_inserts) > 0:
                for _, inserts_list in jx.groupby(
                    latestFileMod_inserts.values(), size=SQL_BATCH_SIZE
                ):
                    transaction.execute(
                        "INSERT OR REPLACE INTO latestFileMod (file, revision) VALUES "
                        + sql_list(quote_list(i) for i in inserts_list)
                    )

            anns_added_by_other_thread = {}
            if len(ann_inserts) > 0:
                for _, tmp_inserts in jx.groupby(ann_inserts, size=SQL_ANN_BATCH_SIZE):
                    # Check if any were added in the mean time by another thread
                    recomputed_inserts = []
                    for rev, filename, string_tuids in tmp_inserts:
                        tmp_ann = self._get_annotation(rev, filename)
                        if not tmp_ann and tmp_ann != "":
                            recomputed_inserts.append((rev, filename, string_tuids))
                        else:
                            anns_added_by_other_thread[
                                filename
                            ] = self.destringify_tuids(tmp_ann)

                    if len(recomputed_inserts) <= 0:
                        continue

                    try:
                        self.insert_annotations(recomputed_inserts)
                    except Exception as e:
                        Log.error(
                            "Error inserting into annotations table: {{inserting}}",
                            inserting=recomputed_inserts,
                            cause=e,
                        )

        if len(anns_to_get) > 0:
            result.extend(self.get_tuids(anns_to_get, revision))

        for f in tmp_results:
            tuids = tmp_results[f]
            if f in anns_added_by_other_thread:
                tuids = anns_added_by_other_thread[f]
            result.append((copy.deepcopy(f), copy.deepcopy(tuids)))
        return result

    def get_tuids(self, files, revision, chunk=50, repo=None):
        """
        Wrapper for `_get_tuids` to limit the number of annotation calls to hg
        and separate the calls from DB transactions. Also used to simplify `_get_tuids`.

        :param files:
        :param revision:
        :param chunk:
        :param repo:
        :return:
        """
        results = []
        revision = revision[:12]

        # For a single file, there is no need
        # to put it in an array when given.
        if not isinstance(files, list):
            files = [files]
        if repo is None:
            repo = self.config.hg.branch

        for _, new_files in jx.groupby(files, size=chunk):
            for count, file in enumerate(new_files):
                new_files[count] = file.lstrip("/")

            annotations_to_get = []
            for file in new_files:
                already_ann = self._get_annotation(revision, file)
                if already_ann:
                    results.append((file, self.destringify_tuids(already_ann)))
                elif already_ann == "":
                    results.append((file, []))
                else:
                    annotations_to_get.append(file)

            if not annotations_to_get:
                # No new annotations to get, so get next set
                continue

            # Get all the annotations in parallel and
            # store in annotated_files and
            # prevent too many threads from starting up here.
            self.statsdaemon.update_threads_waiting(len(annotations_to_get))
            num_threads = chunk
            timeout = Till(seconds=ANN_WAIT_TIME.seconds)
            while num_threads >= chunk and not timeout:
                with self.ann_thread_locker:
                    num_threads = self.ann_threads_running
                    if num_threads <= chunk:
                        break
                Till(seconds=MAX_THREAD_WAIT_TIME.seconds).wait()
            self.statsdaemon.update_threads_waiting(-len(annotations_to_get))

            if timeout:
                Log.warning(
                    "Timeout {{timeout}} exceeded waiting to start annotation threads.",
                    timeout=MAX_ANN_REQUESTS_WAIT_TIME,
                )
                annotated_files = [[] for _ in annotations_to_get]
            else:
                # Recompute annotations to get here, in case we've waited
                # a while.
                old_annotations_len = len(annotations_to_get)
                new_annotations_to_get = []
                for file in annotations_to_get:
                    already_ann = self._get_annotation(revision, file)
                    if already_ann:
                        results.append((file, self.destringify_tuids(already_ann)))
                    elif already_ann == "":
                        results.append((file, []))
                    else:
                        new_annotations_to_get.append(file)
                annotations_to_get = new_annotations_to_get

                if not annotations_to_get:
                    continue

                annotated_files = [None] * len(annotations_to_get)
                threads = [
                    Thread.run(
                        str(thread_count),
                        self._get_hg_annotate,
                        revision,
                        annotations_to_get[thread_count],
                        annotated_files,
                        thread_count,
                        repo,
                    )
                    for thread_count, _ in enumerate(annotations_to_get)
                ]
                for t in threads:
                    t.join()

                # Help for memory, because `chunk` (or a lot of)
                # threads are started at once.
                del threads

            results.extend(
                self._get_tuids(
                    annotations_to_get,
                    revision,
                    annotated_files,
                    repo=repo,
                )
            )

            del annotations_to_get[:]
            del annotated_files[:]

        # Help for memory
        gc.collect()
        return results


    # Temporal_Annotations converter functions
    def insert_at_index(self, list, index, value):
        length = len(list)
        if len(list)<=index:
            for i in range(length, index+1):
                list.append(None)
        list[index] = value
        return list

    def temporal_annotations_record_maker(self, lines_to_insert):
        annotations_dict = {}
        for part_of_insert in lines_to_insert:
            tuid, f, rev, line_num = part_of_insert
            # Makes a list with None inserted except at he required places
            if rev+" "+f in annotations_dict:
                annotations_dict.update({rev+" "+f: self.insert_at_index(annotations_dict[rev+" "+f], line_num-1, tuid)})
            else:
                annotations_dict.update({rev+" "+f: self.insert_at_index([], line_num-1, tuid)})

        annotations_insert_list = []
        for i in annotations_dict:
            rev, file = i.split(" ")
            annotations_insert_list.append((rev, file, annotations_dict[i]))

        return annotations_insert_list

    def annotations_search_line_tuid(self, file_names, revs_to_find, lines_to_find):
        query = {
            "_source": {"includes": ["annotation"]},
            "query": {
                "bool": {
                    "filter": [
                        {"terms": {"file": file_names}},
                        {"terms": {"revision": revs_to_find}}
                    ]
                }
            },
            "size": 10000,
        }
        hits = self.annotations.search(query).hits.hits

        existing_tuids = {r._id + str(i): r._source.annotation[i - 1]
                               for r in hits
                               for i in lines_to_find
                               if r._source.annotation
                               if r._source.annotation[i - 1]
                               }
        return existing_tuids


    def insert_tuids_with_duplicates(
        self, file, revision, new_lines, line_origins
    ):
        """
        Inserts new lines while creating tuids and handles duplicate entries.
        :param new_lines: A list of new line numbers.
        :param line_origins: A list of all lines as tuples (file, revision, line)
        :return:
        """

        """
            HG Annotate Bug, Issue #58:
            Here is where we assign the new tuids for the first
            time we see duplicate entries - they are left
            in `new_line_origins` after duplicates are found.
            We only remove it from the lines to insert. In future
            requests, the tuid will be duplicated in _get_tuids.
        """

        new_line_origins = {
            line_num: (self.tuid(),) + line_origins[line_num - 1]
            for line_num in new_lines
        }

        duplicate_lines = {
            line_num + 1: line
            for line_num, line in enumerate(line_origins)
            if line in line_origins[:line_num]
        }
        if len(duplicate_lines) > 0:
            Log.note(
                "Duplicates found in {{file}} at {{cset}}: {{dupes}}",
                file=file,
                cset=revision,
                dupes=str(duplicate_lines),
            )
            lines_to_insert = [
                line
                for line_num, line in new_line_origins.items()
                if line_num not in duplicate_lines
            ]
        else:
            lines_to_insert = new_line_origins.values()

<<<<<<< HEAD
        records = []
        ids = []
        annotations_dict = {}
        for part_of_insert in lines_to_insert:
            for tuid, f, rev, line_num in [part_of_insert]:
                record = self._make_record_temporal(tuid, rev, f, line_num)
                records.append(record)
                ids.append(record["value"]["_id"])

        self.temporal.extend(records)
        query = self._query_result_size({"_id": ids})
        self.temporal.refresh()
        while self.temporal.search(query).hits.total != len(ids):
            Till(seconds=0.001).wait()
            self.temporal.refresh()

        # Insert in annotations table also
        annotations_insert_list = self.temporal_annotations_record_maker(lines_to_insert)
        self.insert_annotations(annotations_insert_list, partial= True)

=======
        records = wrap([
            self._make_record_temporal(tuid, revision, file, line)
            for tuid, file, revision, line in lines_to_insert
        ])
        insert(self.temporal, records)

>>>>>>> b3f843ac
        return new_line_origins

    def get_new_lines(self, line_origins):
        """
        Checks if any lines were already added.
        :param line_origins:
        :return:
        """
        file_names = list(set([f for f, _, _ in line_origins]))
        revs_to_find = list(set([rev for _, rev, _ in line_origins]))
        lines_to_find = list(set([line for _, _, line in line_origins]))



        existing_tuids_tmp = self.annotations_search_line_tuid(file_names, revs_to_find, lines_to_find)

        # Explicitly remove reference cycle
        del file_names
        del revs_to_find
        del lines_to_find

        # Recompute existing tuids based on line_origins
        # entry ordering because we can't order them any other way
        # since the `line` entry in the `temporal` table is relative
        # to it's creation date, not the currently requested
        # annotation.
        existing_tuids = {}
        for line_num, ann_entry in enumerate(line_origins):
            file, rev, line = ann_entry
            id = rev + file + str(line)
            if id in existing_tuids_tmp:
                existing_tuids[line_num + 1] = copy.deepcopy(existing_tuids_tmp[id])

        new_lines = set(
            [line_num + 1 for line_num, _ in enumerate(line_origins)]
        ) - set(existing_tuids.keys())
        ret2 =  new_lines, existing_tuids

        return ret2

    def _get_tuids(
        self, files, revision, annotated_files, repo=None
    ):
        """
        Returns (TUID, line) tuples for a given file at a given revision.

        Uses json-annotate to find all lines in this revision, then it updates
        the database with any missing revisions for the file changes listed
        in annotate. Then, we use the information from annotate coupled with the
        diff information that was inserted into the DB to return TUIDs. This way
        we don't have to deal with child, parents, dates, etc..

        :param files: list of files to process
        :param revision: revision at which to get the file
        :param annotated_files: annotations for each file
        :param repo: The branch to get tuids from
        :return: List of TuidMap objects
        """
        with self.temporal_locker:
            results = []
            for fcount, annotated_object in enumerate(annotated_files):
                file = files[fcount]
                # TODO: Replace old empty annotation if a new one is found
                # TODO: at the same revision and if it is not empty as well.
                # Make sure we are not adding the same thing another thread
                # added.
                tmp_ann = self._get_annotation(revision, file)
                if tmp_ann != None:
                    results.append((file, self.destringify_tuids(tmp_ann)))
                    continue

                # If it's not defined at this revision, we need to add it in
                errored = False
                if isinstance(annotated_object, (text_type, str)):
                    errored = True
                    Log.warning(
                        "{{file}} does not exist in the revision={{cset}} branch={{branch_name}}",
                        branch_name=repo,
                        cset=revision,
                        file=file,
                    )
                elif annotated_object is None:
                    Log.warning(
                        "Unexpected error getting annotation for: {{file}} in the revision={{cset}} branch={{branch_name}}",
                        branch_name=repo,
                        cset=revision,
                        file=file,
                    )
                    errored = True
                elif "annotate" not in annotated_object:
                    Log.warning(
                        "Missing annotate, type got: {{ann_type}}, expecting:dict returned when getting "
                        "annotation for: {{file}} in the revision {{cset}}",
                        cset=revision,
                        file=file,
                        ann_type=type(annotated_object),
                    )
                    errored = True

                if errored:
                    Log.note("Inserting dummy entry...")
<<<<<<< HEAD
=======
                    self.insert_tuid_dummy(revision, file)
>>>>>>> b3f843ac
                    self.insert_annotate_dummy(revision, file)
                    results.append((file, []))
                    continue

                # Gather all missing csets and the
                # corresponding lines.
                line_origins = []
                for node in annotated_object["annotate"]:
                    cset_len12 = node["node"][:12]

                    # If the line added by `cset_len12` is not known
                    # add it. Use the 'abspath' field to determine the
                    # name of the file it was created in (in case it was
                    # changed). Copy to make sure we don't create a reference
                    # here.
                    line_origins.append(
                        copy.deepcopy(
                            (node["abspath"], cset_len12, int(node["targetline"]))
                        )
                    )

                # Update DB with any revisions found in annotated
                # object that are not in the DB.
                new_line_origins = {}
                new_lines, existing_tuids = self.get_new_lines(line_origins)
<<<<<<< HEAD

                if len(new_lines) > 0:
                    try:
                        new_line_origins = self.insert_tuids_with_duplicates(
                            file, revision, new_lines, line_origins
                        )

                        # Format so we don't have to use [0] to get at the tuids
                        for linenum in new_line_origins:
                            new_line_origins[linenum] = new_line_origins[linenum][0]
                    except Exception as e:
                        # Something broke for this file, ignore it and go to the
                        # next one.
                        Log.note("Failed to insert new tuids {{cause}}", cause=e)
                        continue

=======
                if len(new_lines) > 0:
                    try:
                        new_line_origins = self.insert_tuids_with_duplicates(
                            file, revision, new_lines, line_origins
                        )

                        # Format so we don't have to use [0] to get at the tuids
                        for linenum in new_line_origins:
                            new_line_origins[linenum] = new_line_origins[linenum][0]
                    except Exception as e:
                        # Something broke for this file, ignore it and go to the
                        # next one.
                        Log.note("Failed to insert new tuids {{cause}}", cause=e)
                        continue

>>>>>>> b3f843ac
                tuids = []
                for line_ind, line_origin in enumerate(line_origins):
                    line_num = line_ind + 1
                    if line_num in existing_tuids:
                        tuids.append(TuidMap(existing_tuids[line_num], line_num))
                    else:
                        tuids.append(TuidMap(new_line_origins[line_num], line_num))

                str_tuids = self.stringify_tuids(tuids)
                entry = [(revision, file, str_tuids)]

                self.insert_annotations(entry)
                results.append((copy.deepcopy(file), copy.deepcopy(tuids)))

        return results

    def _daemon(self, please_stop, only_coverage_revisions=False):
        """
        Runs continuously to prefill the temporal and
        annotations table with the coverage revisions*.

        * A coverage revision is a revision which has had
        code coverage run on it.

        :param please_stop: Used to stop the daemon
        :return: None
        """
        while not please_stop:
            # Get all known files and their latest revisions on the frontier
            files_n_revs = self.conn.get("SELECT file, revision FROM latestFileMod")

            # Split these files into groups of revisions to make it
            # easier to update them. If we group them together, we
            # may end up updating groups that are new back to older
            # revisions.
            revs = {
                rev: [] for rev in set([file_n_rev[1] for file_n_rev in files_n_revs])
            }
            for file_n_rev in files_n_revs:
                revs[file_n_rev[1]].append(file_n_rev[0])

            # Go through each frontier and update it
            ran_changesets = False
            coverage_revisions = None
            for frontier in revs:
                if please_stop:
                    return

                files = revs[frontier]

                # Go through changeset logs until we find the last
                # known frontier for this revision group.
                csets = []
                final_rev = ""
                found_last_frontier = False
                Log.note("Searching for frontier: {{frontier}} ", frontier=frontier)
                Log.note(
                    "HG URL: {{url}}",
                    url=str(HG_URL) + "/" + self.config.hg.branch + "/rev/" + frontier,
                )
                while not found_last_frontier:
                    # Get a changelog
                    clog_url = (
                        str(HG_URL)
                        + "/"
                        + self.config.hg.branch
                        + "/json-log/"
                        + final_rev
                    )
                    try:
                        clog_obj = self.get_clog(clog_url)
                    except Exception as e:
                        Log.error(
                            "Unexpected error getting changset-log for {{url}}",
                            url=clog_url,
                            error=e,
                        )

                    cset = ""
                    still_looking = True
                    # For each changeset/node
                    for clog_cset in clog_obj["changesets"]:
                        cset = clog_cset["node"][:12]
                        if cset == frontier:
                            still_looking = False
                            break
                        csets.append(cset)

                    if not still_looking:
                        found_last_frontier = True
                    final_rev = cset

                # No csets found means that we are already
                # at the latest revisions.
                if len(csets) == 0:
                    continue

                # Get all the latest ccov and jsdcov revisions
                if (not coverage_revisions) and only_coverage_revisions:
                    active_data_url = "http://activedata.allizom.org/query"
                    query_json = {
                        "limit": 1000,
                        "from": "task",
                        "where": {
                            "and": [
                                {"in": {"build.type": ["ccov", "jsdcov"]}},
                                {"gte": {"run.timestamp": {"date": "today-day"}}},
                                {"eq": {"repo.branch.name": self.config.hg.branch}},
                            ]
                        },
                        "select": [
                            {"aggregate": "min", "value": "run.timestamp"},
                            {"aggregate": "count"},
                        ],
                        "groupby": ["repo.changeset.id12"],
                    }
                    coverage_revisions_resp = http.post_json(
                        active_data_url, retry=RETRY, data=query_json
                    )
                    coverage_revisions = [
                        rev_arr[0] for rev_arr in coverage_revisions_resp.data
                    ]

                # Reverse changeset list and for each code coverage revision
                # found by going through the list from oldest to newest,
                # update _all known_ file frontiers to that revision.
                csets.reverse()
                prev_cset = frontier
                for cset in csets:
                    if please_stop:
                        return
                    if only_coverage_revisions:
                        if cset not in coverage_revisions:
                            continue
                    if DEBUG:
                        Log.note(
                            "Moving frontier {{frontier}} forward to {{cset}}.",
                            frontier=prev_cset,
                            cset=cset,
                        )

                    # Update files
                    self.get_tuids_from_files(files, cset)

                    ran_changesets = True
                    prev_cset = cset

            if not ran_changesets:
                (please_stop | Till(seconds=DAEMON_WAIT_AT_NEWEST.seconds)).wait()


TEMPORAL_SCHEMA = {
    "settings": {"index.number_of_replicas": 1, "index.number_of_shards": 1},
    "mappings": {
        "temporaltype": {
            "_all": {"enabled": False},
            "properties": {
                "tuid": {"type": "integer", "store": True},
                "revision": {"type": "keyword", "store": True},
                "file": {"type": "keyword", "store": True},
                "line": {"type": "integer", "store": True},
            },
        }
    },
}


ANNOTATIONS_SCHEMA = {
    "settings": {"index.number_of_replicas": 1, "index.number_of_shards": 1},
    "mappings": {
        "annotationstype": {
            "_all": {"enabled": False},
            "properties": {
                "revision": {"type": "keyword", "store": True},
                "file": {"type": "keyword", "store": True},
                "annotation": {"type": "keyword", "ignore_above": 20, "store": True},
            },
        }
    },
}<|MERGE_RESOLUTION|>--- conflicted
+++ resolved
@@ -146,10 +146,6 @@
 
         temporal = self.esconfig.temporal
         set_default(temporal, {"schema": TEMPORAL_SCHEMA})
-<<<<<<< HEAD
-=======
-        # what would be the _id here
->>>>>>> b3f843ac
         self.temporal = self.es_temporal.get_or_create_index(kwargs=temporal)
         self.temporal.refresh()
 
@@ -161,10 +157,6 @@
 
         annotations = self.esconfig.annotations
         set_default(annotations, {"schema": ANNOTATIONS_SCHEMA})
-<<<<<<< HEAD
-=======
-        # what would be the _id here
->>>>>>> b3f843ac
         self.annotations = self.es_annotations.get_or_create_index(kwargs=annotations)
         self.annotations.refresh()
 
@@ -209,24 +201,6 @@
         temp = self.annotations.search(query).hits.total
         return 0 != temp
 
-<<<<<<< HEAD
-=======
-    def _dummy_annotate_exists(self, file_name, rev):
-        # True if dummy, false if not.
-        # None means there is no entry.
-        query = {
-            "_source": {"includes": ["annotation"]},
-            "query": {
-                "bool": {
-                    "must": [{"term": {"file": file_name}}, {"term": {"revision": rev}}]
-                }
-            },
-            "size": 1,
-        }
-        temp = self.annotations.search(query).hits.total
-        return 0 != temp
-
->>>>>>> b3f843ac
     def _make_record_temporal(self, tuid, revision, file, line):
         record = {
             "_id": revision + file + str(line),
@@ -234,7 +208,7 @@
         }
         return {"value": record}
 
-    def _make_record_annotations(self, revision, file, annotation, partial):
+    def _make_record_annotations(self, revision, file, annotation, partial=False):
         record = {
             "_id": revision + file,
             "revision": revision,
@@ -244,66 +218,22 @@
         }
         return {"value": record}
 
-<<<<<<< HEAD
-=======
-    def _make_record_annotations(self, revision, file, annotation):
-        record = {
-            "_id": revision + file,
-            "revision": revision,
-            "file": file,
-            "annotation": annotation,
-        }
-        return {"value": record}
-
-    def insert_tuid_dummy(self, rev, file_name):
-        # Inserts a dummy tuid: (-1,rev,file_name,0)
-        if not self._dummy_tuid_exists(file_name, rev):
-            self.temporal.add(self._make_record_temporal(-1, rev[:12], file_name, 0))
-            self.temporal.refresh()
-            while not self._dummy_tuid_exists(file_name, rev[:12]):
-                Till(seconds=0.001).wait()
-                self.temporal.refresh()
-        return MISSING
-
->>>>>>> b3f843ac
     def insert_annotate_dummy(self, rev, file_name):
         # Inserts annotation dummy: (rev, file, '')
         if not self._dummy_annotate_exists(file_name, rev):
             self.insert_annotations([(rev[:12], file_name, "")])
 
-<<<<<<< HEAD
     def insert_annotations(self, data, partial = False):
-=======
-    def insert_annotations(self, data):
->>>>>>> b3f843ac
         if VERIFY_TUIDS:
             for _, _, tuids_string in data:
                 self.destringify_tuids(tuids_string)
 
-<<<<<<< HEAD
-        records = []
-        ids = []
-        for row in data:
-            revision, file, annotation = row
-            record = self._make_record_annotations(revision, file, annotation, partial)
-            records.append(record)
-            ids.append(record["value"]["_id"])
-
-        self.annotations.extend(records)
-        query = self._query_result_size({"_id": ids})
-        self.annotations.refresh()
-        while self.annotations.search(query).hits.total != len(ids):
-            Till(seconds=0.001).wait()
-            self.annotations.refresh()
-
-=======
         records = wrap([
-            self._make_record_annotations(revision, file, annotation)
+            self._make_record_annotations(revision, file, annotation, partial)
             for revision, file, annotation in data
         ])
         insert(self.annotations, records)
 
->>>>>>> b3f843ac
     def _annotation_record_exists(self, rev, file):
         query = {
             "_source": {"includes": ["revision"]},
@@ -316,7 +246,6 @@
         }
         temp = self.annotations.search(query).hits.hits[0]._source.revision
         return temp
-<<<<<<< HEAD
 
     def _get_annotation(self, rev, file):
         query = {
@@ -334,22 +263,6 @@
             temp = data.annotation
         return temp
 
-=======
-
-    def _get_annotation(self, rev, file):
-        query = {
-            "_source": {"includes": ["annotation"]},
-            "query": {
-                "bool": {
-                    "must": [{"term": {"revision": rev}}, {"term": {"file": file}}]
-                }
-            },
-            "size": 1,
-        }
-        temp = self.annotations.search(query).hits.hits[0]._source.annotation
-        return temp
-
->>>>>>> b3f843ac
     def _get_one_tuid(self, cset, path, line):
         # Returns a single TUID if it exists else None
 
@@ -377,11 +290,7 @@
         # Turns the TuidMap list to a sorted list
         tuid_list.sort(key=lambda x: x.line)
         ordered_tuid = [-1] * len(tuid_list)
-<<<<<<< HEAD
         # Checks any line number is missing
-=======
-        #checks any line number is missing
->>>>>>> b3f843ac
         for tuid, line in tuid_list:
             ordered_tuid[line - 1] = tuid
 
@@ -948,27 +857,11 @@
             break  # Found the file, exit searching
 
         if len(list_to_insert) > 0:
-<<<<<<< HEAD
-            ids = []
-            records = []
-            for inserts_list in list_to_insert:
-                tuid, file, revision, line = inserts_list
-                record = self._make_record_temporal(tuid, revision, file, line)
-                records.append(record)
-                ids.append(record["value"]["_id"])
-            self.temporal.extend(records)
-            query = self._query_result_size({"_id": ids})
-            self.temporal.refresh()
-            while self.temporal.search(query).hits.total != len(ids):
-                Till(seconds=0.001).wait()
-                self.temporal.refresh()
-=======
             records = wrap([
                 self._make_record_temporal(tuid, revision, file, line)
                 for tuid, file, revision, line in list_to_insert
             ])
             insert(self.temporal, records)
->>>>>>> b3f843ac
 
             # Insert in annotations table also
             annotations_insert_list = self.temporal_annotations_record_maker(list_to_insert)
@@ -1707,35 +1600,16 @@
         else:
             lines_to_insert = new_line_origins.values()
 
-<<<<<<< HEAD
-        records = []
-        ids = []
-        annotations_dict = {}
-        for part_of_insert in lines_to_insert:
-            for tuid, f, rev, line_num in [part_of_insert]:
-                record = self._make_record_temporal(tuid, rev, f, line_num)
-                records.append(record)
-                ids.append(record["value"]["_id"])
-
-        self.temporal.extend(records)
-        query = self._query_result_size({"_id": ids})
-        self.temporal.refresh()
-        while self.temporal.search(query).hits.total != len(ids):
-            Till(seconds=0.001).wait()
-            self.temporal.refresh()
-
-        # Insert in annotations table also
-        annotations_insert_list = self.temporal_annotations_record_maker(lines_to_insert)
-        self.insert_annotations(annotations_insert_list, partial= True)
-
-=======
         records = wrap([
             self._make_record_temporal(tuid, revision, file, line)
             for tuid, file, revision, line in lines_to_insert
         ])
         insert(self.temporal, records)
 
->>>>>>> b3f843ac
+        # Insert in annotations table also
+        annotations_insert_list = self.temporal_annotations_record_maker(lines_to_insert)
+        self.insert_annotations(annotations_insert_list, partial= True)
+
         return new_line_origins
 
     def get_new_lines(self, line_origins):
@@ -1837,10 +1711,6 @@
 
                 if errored:
                     Log.note("Inserting dummy entry...")
-<<<<<<< HEAD
-=======
-                    self.insert_tuid_dummy(revision, file)
->>>>>>> b3f843ac
                     self.insert_annotate_dummy(revision, file)
                     results.append((file, []))
                     continue
@@ -1866,7 +1736,6 @@
                 # object that are not in the DB.
                 new_line_origins = {}
                 new_lines, existing_tuids = self.get_new_lines(line_origins)
-<<<<<<< HEAD
 
                 if len(new_lines) > 0:
                     try:
@@ -1883,23 +1752,6 @@
                         Log.note("Failed to insert new tuids {{cause}}", cause=e)
                         continue
 
-=======
-                if len(new_lines) > 0:
-                    try:
-                        new_line_origins = self.insert_tuids_with_duplicates(
-                            file, revision, new_lines, line_origins
-                        )
-
-                        # Format so we don't have to use [0] to get at the tuids
-                        for linenum in new_line_origins:
-                            new_line_origins[linenum] = new_line_origins[linenum][0]
-                    except Exception as e:
-                        # Something broke for this file, ignore it and go to the
-                        # next one.
-                        Log.note("Failed to insert new tuids {{cause}}", cause=e)
-                        continue
-
->>>>>>> b3f843ac
                 tuids = []
                 for line_ind, line_origin in enumerate(line_origins):
                     line_num = line_ind + 1
