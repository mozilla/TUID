# encoding: utf-8
#
#
# This Source Code Form is subject to the terms of the Mozilla Public
# License, v. 2.0. If a copy of the MPL was not distributed with this file,
# You can obtain one at http://mozilla.org/MPL/2.0/.
from __future__ import absolute_import
from __future__ import division
from __future__ import unicode_literals

import gc
from mo_times import Timer
from jx_python import jx
from mo_dots import Null, coalesce, wrap
from mo_future import text_type
from mo_hg.hg_mozilla_org import HgMozillaOrg
from mo_hg.apply import apply_diff, apply_diff_backwards
from mo_files.url import URL
from mo_kwargs import override
from mo_logs import Log
from mo_math.randoms import Random
from mo_threads import Till, Thread, Lock
from mo_times.durations import SECOND, HOUR, DAY
from pyLibrary.env import http
from pyLibrary.meta import cache
from pyLibrary.sql import sql_list, sql_iso
from pyLibrary.sql.sqlite import quote_value
from tuid import sql
<<<<<<< HEAD
from tuid.pclogger import PercentCompleteLogger
from tuid.clogger import Clogger
from tuid.util import MISSING, TuidMap, TuidLine, AnnotateFile, HG_URL
=======
from tuid.statslogger import StatsLogger
from tuid.util import MISSING, TuidMap
>>>>>>> b55c897c

DEBUG = False
ANNOTATE_DEBUG = False
VERIFY_TUIDS = True
RETRY = {"times": 3, "sleep": 5, "http": True}
ANN_WAIT_TIME = 5 * HOUR
MAX_CONCURRENT_ANN_REQUESTS = 10
MAX_ANN_REQUESTS_WAIT_TIME = 5 * SECOND
MAX_THREAD_WAIT_TIME = 5 * SECOND
SQL_ANN_BATCH_SIZE = 5
SQL_BATCH_SIZE = 500
FILES_TO_PROCESS_THRESH = 5
ENABLE_TRY = False
DAEMON_WAIT_AT_NEWEST = 30 * SECOND # Time to wait at the newest revision before polling again.

GET_TUID_QUERY = "SELECT tuid FROM temporal WHERE file=? and revision=? and line=?"
GET_ANNOTATION_QUERY = "SELECT annotation FROM annotations WHERE revision=? and file=?"
GET_LATEST_MODIFICATION = "SELECT revision FROM latestFileMod WHERE file=?"


class TUIDService:

    @override
    def __init__(self, database, hg, hg_cache=None, conn=None, clogger=None, kwargs=None):
        try:
            self.config = kwargs

            self.conn = conn if conn else sql.Sql(self.config.database.name)
            self.hg_cache = HgMozillaOrg(kwargs=self.config.hg_cache, use_cache=True) if self.config.hg_cache else Null

            if not self.conn.get_one("SELECT name FROM sqlite_master WHERE type='table';"):
                self.init_db()

            self.locker = Lock()
            self.request_locker = Lock()
            self.ann_thread_locker = Lock()
            self.service_thread_locker = Lock()
            self.num_requests = 0
            self.ann_threads_running = 0
            self.service_threads_running = 0
            self.next_tuid = coalesce(self.conn.get_one("SELECT max(tuid)+1 FROM temporal")[0], 1)
            self.total_locker = Lock()
            self.total_files_requested = 0
            self.total_tuids_mapped = 0
<<<<<<< HEAD
            self.pcdaemon = PercentCompleteLogger()
            self.clogger = clogger if clogger else Clogger(conn=self.conn, tuid_service=self, kwargs=kwargs)
=======
            self.statsdaemon = StatsLogger()
>>>>>>> b55c897c
        except Exception as e:
            Log.error("can not setup service", cause=e)


    def tuid(self):
        """
        :return: next tuid
        """
        with self.locker:
            try:
                return self.next_tuid
            finally:
                self.next_tuid += 1


    def init_db(self):
        '''
        Creates all the tables, and indexes needed for the service.

        :return: None
        '''
        with self.conn.transaction() as t:
            t.execute('''
            CREATE TABLE temporal (
                tuid     INTEGER,
                revision CHAR(12) NOT NULL,
                file     TEXT,
                line     INTEGER
            );''')

            t.execute('''
            CREATE TABLE annotations (
                revision       CHAR(12) NOT NULL,
                file           TEXT,
                annotation     TEXT,
                PRIMARY KEY(revision, file)
            );''')

            # Used in frontier updating
            t.execute('''
            CREATE TABLE latestFileMod (
                file           TEXT,
                revision       CHAR(12) NOT NULL,
                PRIMARY KEY(file)
            );''')

            t.execute("CREATE UNIQUE INDEX temporal_rev_file ON temporal(revision, file, line)")
        Log.note("Tables created successfully")


    def _dummy_tuid_exists(self, transaction, file_name, rev):
        # True if dummy, false if not.
        # None means there is no entry.
        return None != transaction.get_one("select 1 from temporal where file=? and revision=? and line=?",
                                         (file_name, rev, 0))


    def _dummy_annotate_exists(self, transaction, file_name, rev):
        # True if dummy, false if not.
        # None means there is no entry.
        return None != transaction.get_one("select annotation from annotations where file=? and revision=?",
                                         (file_name, rev))


    def insert_tuid_dummy(self, transaction, rev, file_name, commit=True):
        # Inserts a dummy tuid: (-1,rev,file_name,0)
        if not self._dummy_tuid_exists(transaction, file_name, rev):
            transaction.execute(
                "INSERT INTO temporal (tuid, revision, file, line) VALUES (?, ?, ?, ?)",
                (-1, rev[:12], file_name, 0)
            )
            # if commit:
            #     self.conn.commit()
        return MISSING


    def insert_annotate_dummy(self, transaction, rev, file_name, commit=True):
        # Inserts annotation dummy: (rev, file, '')

        if not self._dummy_annotate_exists(transaction, file_name, rev):
            self.insert_annotations(transaction, [(rev[:12], file_name, '')])


    def insert_annotations(self, transaction, data):
        if VERIFY_TUIDS:
            for _, _, tuids_string in data:
                self.destringify_tuids(tuids_string)

        transaction.execute(
            "INSERT INTO annotations (revision, file, annotation) VALUES " +
            sql_list(sql_iso(sql_list(map(quote_value, row))) for row in data)
        )


    def _get_annotation(self, rev, file, transaction=None):
        # Returns an annotation if it exists
        return coalesce(transaction, self.conn).get_one(GET_ANNOTATION_QUERY, (rev, file))[0]


    def _get_one_tuid(self, transaction, cset, path, line):
        # Returns a single TUID if it exists
        return transaction.get_one(
            "select tuid from temporal where revision=? and file=? and line=?",
            (cset, path, int(line))
        )

    def _get_latest_revision(self, file, transaction):
        # Returns the latest revision that we
        # have information on the requested file.
        return coalesce(transaction, self.conn).get_one(GET_LATEST_MODIFICATION, (file,))


    def stringify_tuids(self, tuid_list):
        # Turns the TuidMap list to a string for storage in
        # the annotations table.
        return "\n".join([','.join([str(x.tuid), str(x.line)]) for x in tuid_list])


    def destringify_tuids(self, tuids_string):
        # Builds up TuidMap list from annotation cache entry.
        try:
            lines = tuids_string.splitlines()
            line_origins = []
            for line in lines:
                if not line:
                    continue
                tuid, linenum = line.split(',')
                line_origins.append(
                    TuidMap(int(tuid), int(linenum))
                )
            return line_origins
        except Exception as e:
            Log.error("Invalid entry in tuids list:\n{{list}}", list=tuids_string, cause=e)


    # Gets a diff from a particular revision from https://hg.mozilla.org/
    def _get_hg_diff(self, cset, repo=None):
        def check_merge(description):
            if description.startswith("merge "):
                return True
            elif description.startswith("Merge "):
                return True
            return False

        if repo is None:
            repo = self.config.hg.branch
        tmp = self.hg_cache.get_revision(
            wrap({
                "changeset": {"id": cset},
                "branch": {"name": repo}
            }),
            None, False, True
        )
        output = tmp['changeset']['moves']
        output2 = {}
        output2['diffs'] = output

        merge_description = tmp['changeset']['description']
        output2['merge'] = check_merge(merge_description)
        return output2


    # Gets an annotated file from a particular revision from https://hg.mozilla.org/
    def _get_hg_annotate(self, cset, file, annotated_files, thread_num, repo, please_stop=None):
        with self.ann_thread_locker:
            self.ann_threads_running += 1
        url = HG_URL / repo / "json-annotate" / cset / file
        if DEBUG:
            Log.note("HG: {{url}}", url=url)

        # Wait until there is room to request
        self.statsdaemon.update_anns_waiting(1)
        num_requests = MAX_CONCURRENT_ANN_REQUESTS
        timeout = Till(seconds=ANN_WAIT_TIME.seconds)
        while num_requests >= MAX_CONCURRENT_ANN_REQUESTS and not timeout:
            with self.request_locker:
                num_requests = self.num_requests
                if num_requests < MAX_CONCURRENT_ANN_REQUESTS:
                    self.num_requests += 1
                    break
            if ANNOTATE_DEBUG:
                Log.note("Waiting to request annotation at {{rev}} for file: {{file}}", rev=cset, file=file)
            Till(seconds=MAX_ANN_REQUESTS_WAIT_TIME.seconds).wait()
        self.statsdaemon.update_anns_waiting(-1)

        annotated_files[thread_num] = []
        if not timeout:
            try:
                annotated_files[thread_num] = http.get_json(url, retry=RETRY)
            except Exception as e:
                Log.warning("Unexpected error while trying to get annotate for {{url}}", url=url, cause=e)
            finally:
                with self.request_locker:
                    self.num_requests -= 1
        else:
            Log.warning(
                "Timeout {{timeout}} exceeded waiting for annotation: {{url}}",
                timeout=ANN_WAIT_TIME,
                url=url
            )
        with self.ann_thread_locker:
            self.ann_threads_running -= 1
        return


    def get_diffs(self, csets, repo=None):
        # Get all the diffs
        if repo is None:
            repo = self.config.hg.branch

        list_diffs = []
        for cset in csets:
            list_diffs.append({'cset': cset, 'diff': self._get_hg_diff(cset,repo=repo)})
        return list_diffs


    def get_tuids_from_revision(self, revision):
        """
        Gets the TUIDs for the files modified by a revision.

        :param revision: revision to get files from
        :return: list of (file, list(tuids)) tuples
        """
        result = []
        URL_TO_FILES = HG_URL / self.config.hg.branch / 'json-info' / revision
        try:
            mozobject = http.get_json(url=URL_TO_FILES, retry=RETRY)
        except Exception as e:
            Log.warning("Unexpected error trying to get file list for revision {{revision}}", cause=e)
            return None

        files = mozobject[revision]['files']

        results = self.get_tuids(files, revision)
        return results


    @cache(duration=DAY)
    def _check_branch(self, revision, branch):
        '''
        Used to find out if the revision is in the given branch.

        :param revision: Revision to check.
        :param branch: Branch to check revision on.
        :return: True/False - Found it/Didn't find it
        '''

        # Get a changelog
        clog_url = HG_URL / branch / 'json-log' / revision
        try:
            Log.note("Searching through changelog {{url}}", url=clog_url)
            clog_obj = http.get_json(clog_url, retry=RETRY)
            if isinstance(clog_obj, (text_type, str)):
                Log.note(
                    "Revision {{cset}} does not exist in the {{branch}} branch",
                    cset=revision, branch=branch
                )
                return False
        except Exception as e:
            Log.note("Unexpected error getting changset-log for {{url}}: {{error}}", url=clog_url, error=e)
            return False
        return True


    def mthread_testing_get_tuids_from_files(self, files, revision, results, res_position,
                                             going_forward=False, repo=None, please_stop=None):
        """
        Same as `get_tuids_from_files` but for multi-threaded service _result_ testing.
        :param files:
        :param revision:
        :param going_forward:
        :param repo:
        :param please_stop:
        :return:
        """
        Log.note("Thread {{pos}} is running.", pos=res_position)
        results[res_position], _ = self.get_tuids_from_files(files, revision, going_forward=going_forward, repo=repo)
        Log.note("Thread {{pos}} is ending.", pos=res_position)
        return


    def _add_thread(self):
        with self.service_thread_locker:
            self.service_threads_running += 1


    def _remove_thread(self):
        with self.service_thread_locker:
            self.service_threads_running -= 1


    def get_thread_count(self):
        with self.service_thread_locker:
            threads_running = self.service_threads_running
        return threads_running


    def get_tuids_from_files(
            self,
            files,
            revision,
            going_forward=False,
            repo=None,
            use_thread=True,
            max_csets_proc=30
        ):
        """
        Gets the TUIDs for a set of files, at a given revision.
        list(tuids) is an array of tuids, one tuid for each line, in order, and `null` if no tuid assigned

        Uses frontier updating to build and maintain the tuids for
        the given set of files. Use changelog to determine what revisions
        to process and get the files that need to be updated by looking
        at the diffs. If the latestFileMod table is empty, for any file,
        we perform an annotation-based update.

        This function assumes the newest file names are given, if they
        are not, then no TUIDs are returned for that file.

        IMPORTANT:
        If repo is set to None, the service will check if the revision is in
        the correct branch (to prevent catastrophic failures down the line) - this
        results in one extra changeset log call per request.
        If repo is set to something other than None, then we assume that the caller has already
        checked this and is giving a proper branch for the revision.

        :param files: list of files
        :param revision: revision to get files at
        :param repo: Branch to get files from (mozilla-central, or try)
        :param disable_thread: Disables the thread that spawns if the number of files to process exceeds the
                               threshold set by FILES_TO_PROCESS_THRESH.
        :param going_forward: When set to true, the frontiers always get updated to the given revision
                              even if we can't find a file's frontier. Otherwise, if a frontier is too far,
                              the latest revision will not be updated.
        :return: The following tuple which contains:
                    ([list of (file, list(tuids)) tuples], True/False if completed or not)
        """
        self._add_thread()
        completed = True

        if repo is None:
            repo = self.config.hg.branch
            check = self._check_branch(revision, repo)
            if not check:
                # Error was already output by _check_branch
                self._remove_thread()
                return [(file, []) for file in files], completed

        if repo in ('try',):
            # We don't need to keep latest file revisions
            # and other related things for this condition.

            # Enable the 'try' repo calls with ENABLE_TRY
            if ENABLE_TRY:
                result = self._get_tuids_from_files_try_branch(files, revision), completed
            else:
                result = [(file, []) for file in files], completed

            self._remove_thread()
            return result

        result = []
        revision = revision[:12]
        files = [file.lstrip('/') for file in files]
        frontier_update_list = []

        total = len(files)
        latestFileMod_inserts = {}
        new_files = []

        log_existing_files = []
        for count, file in enumerate(files):
            # Go through all requested files and
            # either update their frontier or add
            # them to the DB through an initial annotation.

            if DEBUG:
                Log.note(" {{percent|percent(decimal=0)}}|{{file}}", file=file, percent=count / total)

            with self.conn.transaction() as t:
                latest_rev = self._get_latest_revision(file, transaction=t)
                already_ann = self._get_annotation(revision, file, transaction=t)

            # Check if the file has already been collected at
            # this revision and get the result if so
            if already_ann:
                result.append((file,self.destringify_tuids(already_ann)))
                latestFileMod_inserts[file] = (file, revision)
                log_existing_files.append('exists|' + file)
                continue
            elif already_ann == '':
                result.append((file,[]))
                latestFileMod_inserts[file] = (file, revision)
                log_existing_files.append('removed|' + file)
                continue

            if (latest_rev and latest_rev[0] != revision):
                # File has a frontier, let's update it
                if DEBUG:
                    Log.note("Will update frontier for file {{file}}.", file=file)
                frontier_update_list.append((file, latest_rev[0]))
            elif latest_rev == revision:
                with self.conn.transaction() as t:
                    t.execute("DELETE FROM latestFileMod WHERE file = " + quote_value(file))
                new_files.append(file)
                Log.note(
                    "Missing annotation for existing frontier - readding: "
                    "{{rev}}|{{file}} ",
                    file=file, rev=revision
                )
            else:
                Log.note(
                    "Frontier update - adding: "
                    "{{rev}}|{{file}} ",
                    file=file, rev=revision
                )
                new_files.append(file)

        if DEBUG:
            Log.note(
                "Frontier update - already exist in DB: "
                "{{rev}} || {{file_list}} ",
                file_list=str(log_existing_files), rev=revision
            )
        else:
            Log.note(
                "Frontier update - already exist in DB for {{rev}}: "
                    "{{count}}/{{total}} | {{percent|percent}}",
                count=str(len(log_existing_files)), total=str(len(files)),
                rev=revision, percent=len(log_existing_files)/len(files)
            )

        if len(latestFileMod_inserts) > 0:
            with self.conn.transaction() as transaction:
                for _, inserts_list in jx.groupby(latestFileMod_inserts.values(), size=SQL_BATCH_SIZE):
                    transaction.execute(
                        "INSERT OR REPLACE INTO latestFileMod (file, revision) VALUES " +
                        sql_list(
                            sql_iso(sql_list(map(quote_value, i)))
                            for i in inserts_list
                        )
                    )

        def update_tuids_in_thread(
                new_files,
                frontier_update_list,
                revision,
                using_thread,
                please_stop=None
            ):
            # Processes the new files and files which need their frontier updated
            # outside of the main thread as this can take a long time.

            result = []
            try:
                latestFileMod_inserts = {}
                if len(new_files) > 0:
                    # File has never been seen before, get it's initial
                    # annotation to work from in the future.
                    tmp_res = self.get_tuids(new_files, revision, commit=False)
                    if tmp_res:
                        result.extend(tmp_res)
                    else:
                        Log.note("Error occured for files " + str(new_files) + " in revision " + revision)

                    # If this file has not been seen before,
                    # add it to the latest modifications, else
                    # it's already in there so update its past
                    # revisions.
                    for file in new_files:
                        latestFileMod_inserts[file] = (file, revision)

                Log.note("Finished updating frontiers. Updating DB table `latestFileMod`...")
                if len(latestFileMod_inserts) > 0:
                    with self.conn.transaction() as transaction:
                        for _, inserts_list in jx.groupby(latestFileMod_inserts.values(), size=SQL_BATCH_SIZE):
                            transaction.execute(
                                "INSERT OR REPLACE INTO latestFileMod (file, revision) VALUES " +
                                sql_list(
                                    sql_iso(sql_list(map(quote_value, i)))
                                    for i in inserts_list
                                )
                            )

                # If we have files that need to have their frontier updated, do that now
                if len(frontier_update_list) > 0:
                    tmp = self._update_file_frontiers(
                        frontier_update_list,
                        revision,
                        going_forward=going_forward,
                        max_csets_proc=max_csets_proc
                    )
                    result.extend(tmp)

                if using_thread:
                    self.statsdaemon.update_totals(0, len(result))
                Log.note("Completed work overflow for revision {{cset}}", cset=revision)
            except Exception as e:
                Log.warning("Thread dead becasue of problem", cause=e)
                result = []
            finally:
                self._remove_thread()
                return result

        threaded = False
        if use_thread:
            # If there are too many files to process, start a thread to do
            # that work and return completed as False.
            if (len(new_files) + len(frontier_update_list) > FILES_TO_PROCESS_THRESH):
                threaded = True

        if threaded:
            completed = False
            Log.note("Incomplete response given")
            Thread.run(
                'get_tuids_from_files (' + Random.base64(9) + ")",
                update_tuids_in_thread, new_files, frontier_update_list, revision, threaded
            )
        else:
            result.extend(
                update_tuids_in_thread(new_files, frontier_update_list, revision, threaded)
            )
            self._remove_thread()

        self.statsdaemon.update_totals(len(files), len(result))
        return result, completed


    def _apply_diff(self, transaction, annotation, diff, cset, file):
        '''
        Using an annotation ([(tuid,line)] - array
        of TuidMap objects), we change the line numbers to
        reflect a given diff and return them. diff must
        be a diff object returned from get_diff(cset, file).
        Only for going forward in time, not back.

        :param annotation: list of TuidMap objects
        :param diff: unified diff from get_diff
        :param cset: revision to apply diff at
        :param file: name of file diff is applied to
        :return:
        '''
        # Ignore merges, they have duplicate entries.
        if diff['merge']:
            return annotation, file
        if file.lstrip('/') == 'dev/null':
            return [], file

        list_to_insert = []
        new_ann = [x for x in annotation]
        new_ann.sort(key=lambda x: x.line)

        def add_one(tl_tuple, lines):
            start = tl_tuple.line
            return lines[:start-1] + [tl_tuple] + [TuidMap(tmap.tuid, int(tmap.line) + 1) for tmap in lines[start-1:]]

        def remove_one(start, lines):
            return lines[:start-1] + [TuidMap(tmap.tuid, int(tmap.line) - 1) for tmap in lines[start:]]

        for f_proc in diff['diffs']:
            new_fname = f_proc['new'].name.lstrip('/')
            old_fname = f_proc['old'].name.lstrip('/')
            if new_fname != file and old_fname != file:
                continue
            if old_fname != new_fname:
                if new_fname == 'dev/null':
                    return [], file
                # Change the file name so that new tuids
                # are correctly created.
                file = new_fname

            f_diff = f_proc['changes']
            for change in f_diff:
                if change.action == '+':
                    tuid_tmp = self._get_one_tuid(transaction, cset, file, change.line+1)
                    if not tuid_tmp:
                        new_tuid = self.tuid()
                        list_to_insert.append((new_tuid, cset, file, change.line+1))
                    else:
                        new_tuid = tuid_tmp[0]
                    new_ann = add_one(TuidMap(new_tuid, change.line+1), new_ann)
                elif change.action == '-':
                    new_ann = remove_one(change.line+1, new_ann)
            break # Found the file, exit searching

        if len(list_to_insert) > 0:
            count = 0
            for _, inserts_list in jx.groupby(list_to_insert, size=SQL_BATCH_SIZE):
                transaction.execute(
                    "INSERT INTO temporal (tuid, revision, file, line)"
                    " VALUES " +
                    sql_list(sql_iso(sql_list(map(quote_value, tp))) for tp in inserts_list)
                )

        return new_ann, file


    def _get_tuids_from_files_try_branch(self, files, revision):
        '''
        Gets files from a try revision. It abuses the idea that try pushes
        will come from various, but stable points (if people make many
        pushes on that revision). Furthermore, updates are generally done
        to a revision that should eventually have tuids already in the DB
        (i.e. overtime as people update to revisions that have a tuid annotation).

        :param files: Files to query.
        :param revision: Revision to get them at.
        :return: List of (file, tuids) tuples.
        '''

        repo = 'try'
        result = []
        log_existing_files = []
        files_to_update = []

        # Check if the files were already annotated.
        for file in files:
            with self.conn.transaction() as t:
                already_ann = self._get_annotation(revision, file, transaction=t)
            if already_ann:
                result.append((file, self.destringify_tuids(already_ann)))
                log_existing_files.append('exists|' + file)
                continue
            elif already_ann[0] == '':
                result.append((file, []))
                log_existing_files.append('removed|' + file)
                continue
            else:
                files_to_update.append(file)

        if len(log_existing_files) > 0:
            Log.note(
                "Try revision run - existing entries: {{count}}/{{total}} | {{percent}}",
                count=str(len(log_existing_files)),
                total=str(len(files)),
                percent=str(100*(len(log_existing_files)/len(files)))
            )

        if len(files_to_update) <= 0:
            Log.note("Found all files for try revision request: {{cset}}", cset=revision)
            return result

        # There are files to process, so let's find all the diffs.
        found_mc_patch = False
        diffs_to_get = [] # Will contain diffs in reverse order of application
        curr_rev = revision
        mc_revision = ''
        while not found_mc_patch:
            jsonrev_url = HG_URL / repo / 'json-rev' / curr_rev
            try:
                Log.note("Searching through changelog {{url}}", url=jsonrev_url)
                clog_obj = http.get_json(jsonrev_url, retry=RETRY)
                if isinstance(clog_obj, (text_type, str)):
                    Log.error(
                        "Revision {{cset}} does not exist in the {{branch}} branch",
                        cset=curr_rev, branch=repo
                    )
                if 'phase' not in clog_obj:
                    Log.warning(
                        "Unexpected error getting changset-log for {{url}}: `phase` entry cannot be found.",
                        url=jsonrev_url
                    )
                    return [(file, []) for file in files]
            except Exception as e:
                Log.warning(
                    "Unexpected error getting changset-log for {{url}}: {{error}}",
                    url=jsonrev_url, error=e
                )
                return [(file, []) for file in files]

            # When `phase` is public, the patch is (assumed to be)
            # in any repo other than try.
            if clog_obj['phase'] == 'public':
                found_mc_patch = True
                mc_revision = curr_rev
                continue
            elif clog_obj['phase'] == 'draft':
                diffs_to_get.append(curr_rev)
            else:
                Log.warning(
                    "Unknown `phase` state `{{state}}` encountered at revision {{cset}}",
                    cset=curr_rev, state=clog_obj['phase']
                )
                return [(file, []) for file in files]
            curr_rev = clog_obj['parents'][0][:12]

        added_files = {}
        removed_files = {}
        files_to_process = {}

        Log.note("Gathering diffs for: {{csets}}", csets=str(diffs_to_get))
        all_diffs = self.get_diffs(diffs_to_get, repo=repo)

        # Build a dict for faster access to the diffs
        parsed_diffs = {entry['cset']: entry['diff'] for entry in all_diffs}
        for csets_diff in all_diffs:
            cset_len12 = csets_diff['cset']
            parsed_diff = csets_diff['diff']['diffs']

            for f_added in parsed_diff:
                # Get new entries for removed files.
                new_name = f_added['new'].name.lstrip('/')
                old_name = f_added['old'].name.lstrip('/')

                # If we don't need this file, skip it
                if new_name not in files_to_update:
                    # If the file was removed, set a
                    # flag and return no tuids later.
                    if new_name == 'dev/null':
                        removed_files[old_name] = True
                    continue

                if old_name == 'dev/null':
                    added_files[new_name] = True
                    continue

                if new_name in files_to_process:
                    files_to_process[new_name].append(cset_len12)
                else:
                    files_to_process[new_name] = [cset_len12]

        # We've found a good patch (a public one), get it
        # for all files and apply the patch's onto it.
        curr_annotations = self.get_tuids(files, mc_revision, commit=False)
        curr_annots_dict = {file: mc_annot for file, mc_annot in curr_annotations}

        anns_to_get = []
        ann_inserts = []
        tmp_results = {}

        with self.conn.transaction() as transaction:
            for file in files_to_update:
                if file not in curr_annots_dict:
                    Log.note(
                        "WARNING: Missing annotation entry in mozilla-central branch revision {{cset}} "
                        "for {{file}}",
                        file=file, cset=mc_revision
                    )
                    # Try getting it from the try revision
                    anns_to_get.append(file)
                    continue

                if file in added_files:
                    Log.note("Try revision run - added: {{file}}", file=file)
                    anns_to_get.append(file)
                elif file in removed_files:
                    Log.note("Try revision run - removed: {{file}}", file=file)
                    ann_inserts.append((revision, file, ''))
                    tmp_results[file] = []
                elif file in files_to_process:
                    # Reverse the list, we always find the newest diff first
                    Log.note("Try revision run - modified: {{file}}", file=file)
                    csets_to_proc = files_to_process[file][::-1]
                    old_ann = curr_annots_dict[file]

                    # Apply all the diffs
                    tmp_res = old_ann
                    new_fname = file
                    for i in csets_to_proc:
                        tmp_res, new_fname = self._apply_diff(transaction, tmp_res, parsed_diffs[i], i, new_fname)

                    ann_inserts.append((revision, file, self.stringify_tuids(tmp_res)))
                    tmp_results[file] = tmp_res
                else:
                    # Nothing changed with the file, use it's current annotation
                    Log.note("Try revision run - not modified: {{file}}", file=file)
                    ann_inserts.append((revision, file, self.stringify_tuids(curr_annots_dict[file])))
                    tmp_results[file] = curr_annots_dict[file]

            # Insert and check annotations, get all that were
            # added by another thread.
            anns_added_by_other_thread = {}
            if len(ann_inserts) > 0:
                ann_inserts = list(set(ann_inserts))
                for _, tmp_inserts in jx.groupby(ann_inserts, size=SQL_ANN_BATCH_SIZE):
                    # Check if any were added in the mean time by another thread
                    recomputed_inserts = []
                    for rev, filename, tuids in tmp_inserts:
                        tmp_ann = self._get_annotation(rev, filename, transaction=transaction)
                        if not tmp_ann:
                            recomputed_inserts.append((rev, filename, tuids))
                        else:
                            anns_added_by_other_thread[filename] = self.destringify_tuids(tmp_ann)

                    try:
                        self.insert_annotations(transaction, recomputed_inserts)
                    except Exception as e:
                        Log.error("Error inserting into annotations table.", cause=e)

        if len(anns_to_get) > 0:
            result.extend(self.get_tuids(anns_to_get, revision, repo=repo))

        for f in tmp_results:
            tuids = tmp_results[f]
            if f in anns_added_by_other_thread:
                tuids = anns_added_by_other_thread[f]
            result.append((f, tuids))
        return result


    def _update_file_frontiers(
            self,
            frontier_list,
            revision,
            max_csets_proc=30,
            going_forward=False
        ):
        '''
        Update the frontier for all given files, up to the given revision.

        Built for quick continuous _forward_ updating of large sets
        of files of TUIDs. Backward updating should be done through
        get_tuids(files, revision). If we cannot find a frontier, we will
        stop looking after max_csets_proc and update all files at the given
        revision.

        :param frontier_list: list of files to update
        :param revision: revision to update files to
        :param max_csets_proc: maximum number of changeset logs to look through
                               to find past frontiers.
        :param going_forward: If we know the requested revision is in front
                              of the latest revision use this flag. Used when
                              the frontier is too far away. If this is not set and
                              a frontier is too far, the latest revision will not
                              be updated.
        :return: list of (file, list(tuids)) tuples
        '''

        # Get the changelogs and revisions until we find the
        # last one we've seen, and get the modified files in
        # each one.

        # Holds the files modified up to the last frontiers.
        files_to_process = {}

        # Holds all frontiers to find
        remaining_frontiers = {cset for cset in list(set([frontier for _, frontier in frontier_list]))}

        if len(remaining_frontiers) <= 1 and frontier_list[0][1] == revision:
            # If the latest revision is the requested revision,
            # and there is only one frontier requested
            # continue to the tuid querys.
            remaining_frontiers = {}

        # Revision we are searching from
        final_rev = revision

        # If this exceeds max_csets_proc,
        # all frontiers not found are considered lost
        csets_proced = 0

        # Holds info on how to apply the diffs onto each frontier,
        # and all known frontiers.
        diffs_to_frontier = {cset: [] for cset in remaining_frontiers}

        # Get the ordered revisions to apply
        Log.note("Getting changesets to apply on frontiers: {{frontier}}", frontier=str(list(remaining_frontiers)))
        for cset in diffs_to_frontier:
            diffs_to_frontier[cset] = self.clogger.get_revnnums_from_range(revision, cset)

        Log.note("Diffs to apply: {{csets}}", csets=str(diffs_to_frontier))

        added_files = {}
        removed_files = {}
        parsed_diffs = {}

        # This list is used to determine what files
        file_to_frontier = {file: frontier for file, frontier in frontier_list}

        # If there is at least one frontier that was found
        # Only get diffs that are needed (if any frontiers were not found)
        diffs_cache = []
        for cset in diffs_to_frontier:
            diffs_cache.extend([rev for revnum, rev in diffs_to_frontier[cset]])

        Log.note("Gathering diffs for: {{csets}}", csets=str(diffs_cache))
        all_diffs = self.get_diffs(diffs_cache)

        # Build a dict for faster access to the diffs,
        # to be used later when applying them.
        parsed_diffs = {diff_entry['cset']: diff_entry['diff'] for diff_entry in all_diffs}
        for csets_diff in all_diffs:
            cset_len12 = csets_diff['cset']
            parsed_diff = csets_diff['diff']['diffs']

            for f_added in parsed_diff:
                new_name = f_added['new'].name.lstrip('/')
                old_name = f_added['old'].name.lstrip('/')

                if new_name in file_to_frontier:
                    files_to_process[new_name] = True
                elif old_name in file_to_frontier:
                    files_to_process[old_name] = True

        # Process each file that needs it based on the
        # files_to_process list.
        result = []
        ann_inserts = []
        latestFileMod_inserts = {}
        anns_to_get = []
        total = len(file_to_frontier)
        tmp_results = {}

        with self.conn.transaction() as transaction:
            for count, (file, old_frontier) in enumerate(frontier_list):
                # If the file was modified, get it's newest
                # annotation and update the file.
                tmp_res = None
                if file in files_to_process:
                    # Process this file using the diffs found
                    tmp_ann = self._get_annotation(old_frontier, file, transaction)
                    if tmp_ann is None or tmp_ann == '' or self.destringify_tuids(tmp_ann) is None:
                        Log.warning(
                            "{{file}} has frontier but can't find old annotation for it in {{rev}}, "
                            "restarting it's frontier.",
                            rev=old_frontier,
                            file=file
                        )
                        anns_to_get.append(file)
                    else:
                        # File was modified, apply it's diffs
                        csets_to_proc = diffs_to_frontier[file_to_frontier[file]]
                        tmp_res = self.destringify_tuids(tmp_ann)
                        file_to_modify = AnnotateFile(
                            file,
                            [TuidLine(tuidmap, filename=file) for tuidmap in tmp_res],
                            tuid_service=self
                        )

                        backwards = False
                        if len(csets_to_proc) >= 1 and revision == csets_to_proc[0][1]:
                            backwards = True

                            # Reverse the list, we apply the frontier
                            # diff first when going backwards.
                            csets_to_proc = csets_to_proc[::-1]
                            Log.note("Applying diffs backwards...")

                        # Going either forward or backwards requires
                        # us to remove the first revision, which is
                        # either the requested revision if we are going
                        # backwards or the current frontier, if we are
                        # going forward.
                        csets_to_proc = csets_to_proc[1:]

                        # Apply the diffs
                        for count, (_, rev) in enumerate(csets_to_proc):

                            # Use next revision when going backwards
                            # to add new lines correctly.
                            next_rev = revision
                            if count + 1 < len(csets_to_proc):
                                _, next_rev = csets_to_proc[count + 1]

                            if backwards:
                                file_to_modify = apply_diff_backwards(file_to_modify, parsed_diffs[rev])
                                file_to_modify.create_and_insert_tuids(next_rev)
                            else:
                                file_to_modify = apply_diff(file_to_modify, parsed_diffs[rev])
                                file_to_modify.create_and_insert_tuids(rev)
                            file_to_modify.reset_new_lines()

                        tmp_res = file_to_modify.lines_to_annotation()
                        ann_inserts.append((revision, file, self.stringify_tuids(tmp_res)))
                        Log.note(
                            "Frontier update - modified: {{count}}/{{total}} - {{percent|percent(decimal=0)}} "
                            "| {{rev}}|{{file}} ",
                            count=count,
                            total=total,
                            file=file,
                            rev=revision,
                            percent=count / total
                        )
                else:
                    old_ann = self._get_annotation(old_frontier, file, transaction)
                    if old_ann is None or (old_ann == '' and file in added_files):
                        # File is new (likely from an error), or re-added - we need to create
                        # a new initial entry for this file.
                        anns_to_get.append(file)
                        Log.note(
                            "Frontier update - readded: {{count}}/{{total}} - {{percent|percent(decimal=0)}} "
                            "| {{rev}}|{{file}} ",
                            count=count,
                            total=total,
                            file=file,
                            rev=revision,
                            percent=count / total
                        )
                    else:
                        # File was not modified since last
                        # known revision
                        tmp_res = self.destringify_tuids(old_ann) if old_ann != '' else []
                        ann_inserts.append((revision, file, old_ann))
                        Log.note(
                            "Frontier update - not modified: {{count}}/{{total}} - {{percent|percent(decimal=0)}} "
                            "| {{rev}}|{{file}} ",
                            count=count,
                            total=total,
                            file=file,
                            rev=revision,
                            percent=count / total
                        )

                if tmp_res:
                    tmp_results[file] = tmp_res
                else:
                    Log.note(
                        "Error occured for file {{file}} in revision {{revision}}",
                        file=file,
                        revision=revision
                    )
                    tmp_results[file] = []

                # If we have found all frontiers, update to the
                # latest revision. Otherwise, the requested
                # revision is too far away (can't be sure
                # if it's past). Unless we are told that we are
                # going forward.
                latestFileMod_inserts[file] = (file, revision)

            Log.note("Updating DB tables `latestFileMod` and `annotations`...")

            # No need to double-check if latesteFileMods has been updated before,
            # we perform an insert or replace any way.
            if len(latestFileMod_inserts) > 0:
                for _, inserts_list in jx.groupby(latestFileMod_inserts.values(), size=SQL_BATCH_SIZE):
                    transaction.execute(
                        "INSERT OR REPLACE INTO latestFileMod (file, revision) VALUES " +
                        sql_list(sql_iso(sql_list(map(quote_value, i))) for i in inserts_list)
                    )

            anns_added_by_other_thread = {}
            if len(ann_inserts) > 0:
                ann_inserts = list(set(ann_inserts))
                for _, tmp_inserts in jx.groupby(ann_inserts, size=SQL_ANN_BATCH_SIZE):
                    # Check if any were added in the mean time by another thread
                    recomputed_inserts = []
                    for rev, filename, string_tuids in tmp_inserts:
                        tmp_ann = self._get_annotation(rev, filename, transaction)
                        if not tmp_ann or tmp_ann == '':
                            recomputed_inserts.append((rev, filename, string_tuids))
                        else:
                            anns_added_by_other_thread[filename] = self.destringify_tuids(tmp_ann)

                    if len(recomputed_inserts) <= 0:
                        continue

                    try:
                        self.insert_annotations(transaction, recomputed_inserts)
                    except Exception as e:
                        Log.error("Error inserting into annotations table: {{inserting}}", inserting=recomputed_inserts, cause=e)

        if len(anns_to_get) > 0:
            result.extend(self.get_tuids(anns_to_get, revision, commit=False))

        for f in tmp_results:
            tuids = tmp_results[f]
            if f in anns_added_by_other_thread:
                tuids = anns_added_by_other_thread[f]
            result.append((f, tuids))
        return result


    def get_tuids(self, files, revision, commit=True, chunk=50, repo=None):
        '''
        Wrapper for `_get_tuids` to limit the number of annotation calls to hg
        and separate the calls from DB transactions. Also used to simplify `_get_tuids`.

        :param files:
        :param revision:
        :param commit:
        :param chunk:
        :param repo:
        :return:
        '''
        results = []
        revision = revision[:12]

        # For a single file, there is no need
        # to put it in an array when given.
        if not isinstance(files, list):
            files = [files]
        if repo is None:
            repo = self.config.hg.branch

        for _, new_files in jx.groupby(files, size=chunk):
            for count, file in enumerate(new_files):
                new_files[count] = file.lstrip('/')

            annotations_to_get = []
            for file in new_files:
                with self.conn.transaction() as t:
                    already_ann = self._get_annotation(revision, file, transaction=t)
                if already_ann:
                    results.append((file, self.destringify_tuids(already_ann)))
                elif already_ann == '':
                    results.append((file, []))
                else:
                    annotations_to_get.append(file)

            if not annotations_to_get:
                # No new annotations to get, so get next set
                continue

            # Get all the annotations in parallel and
            # store in annotated_files and
            # prevent too many threads from starting up here.
            self.statsdaemon.update_threads_waiting(len(annotations_to_get))
            num_threads = chunk
            timeout = Till(seconds=ANN_WAIT_TIME.seconds)
            while num_threads >= chunk and not timeout:
                with self.ann_thread_locker:
                    num_threads = self.ann_threads_running
                    if num_threads <= chunk:
                        break
                Till(seconds=MAX_THREAD_WAIT_TIME.seconds).wait()
            self.statsdaemon.update_threads_waiting(-len(annotations_to_get))

            if timeout:
                Log.warning(
                    "Timeout {{timeout}} exceeded waiting to start annotation threads.",
                    timeout=MAX_ANN_REQUESTS_WAIT_TIME
                )
                annotated_files = [[] for _ in annotations_to_get]
            else:
                # Recompute annotations to get here, in case we've waited
                # a while.
                old_annotations_len = len(annotations_to_get)
                new_annotations_to_get = []
                for file in annotations_to_get:
                    with self.conn.transaction() as t:
                        already_ann = self._get_annotation(revision, file, transaction=t)
                    if already_ann:
                        results.append((file, self.destringify_tuids(already_ann)))
                    elif already_ann == '':
                        results.append((file, []))
                    else:
                        new_annotations_to_get.append(file)
                annotations_to_get = new_annotations_to_get

                if not annotations_to_get:
                    continue

                annotated_files = [None] * len(annotations_to_get)
                threads = [
                    Thread.run(
                        str(thread_count),
                        self._get_hg_annotate,
                        revision,
                        annotations_to_get[thread_count],
                        annotated_files,
                        thread_count,
                        repo
                    )
                    for thread_count, _ in enumerate(annotations_to_get)
                ]
                for t in threads:
                    t.join()

                # Help for memory, because `chunk` (or a lot of)
                # threads are started at once.
                del threads

            with self.conn.transaction() as transaction:
                results.extend(
                    self._get_tuids(
                        transaction, annotations_to_get, revision, annotated_files, commit=commit, repo=repo
                    )
                )

        # Help for memory
        gc.collect()
        return results


    def insert_tuids_with_duplicates(self, transaction, file, revision, new_lines, line_origins):
        '''
        Inserts new lines while creating tuids and handles duplicate entries.
        :param new_lines: A list of new line numbers.
        :param line_origins: A list of all lines as tuples (file, revision, line)
        :return:
        '''

        '''
            HG Annotate Bug, Issue #58:
            Here is where we assign the new tuids for the first
            time we see duplicate entries - they are left
            in `new_line_origins` after duplicates are found.
            We only remove it from the lines to insert. In future
            requests, the tuid will be duplicated in _get_tuids.
        '''

        new_line_origins = {
            line_num: (self.tuid(),) + line_origins[line_num - 1]
            for line_num in new_lines
        }

        duplicate_lines = {
            line_num + 1: line
            for line_num, line in enumerate(line_origins)
            if line in line_origins[:line_num]
        }
        if len(duplicate_lines) > 0:
            Log.note(
                "Duplicates found in {{file}} at {{cset}}: {{dupes}}",
                file=file,
                cset=revision,
                dupes=str(duplicate_lines)
            )
            lines_to_insert = [
                line
                for line_num, line in new_line_origins.items()
                if line_num not in duplicate_lines
            ]
        else:
            lines_to_insert = new_line_origins.values()

        for _, part_of_insert in jx.groupby(lines_to_insert, size=SQL_BATCH_SIZE):
            transaction.execute(
                "INSERT INTO temporal (tuid, file, revision, line)"
                " VALUES " +
                sql_list(
                    sql_iso(
                        sql_list(map(quote_value, (tuid, f, rev, line_num)))
                    ) for tuid, f, rev, line_num in list(part_of_insert)
                )
            )
        return new_line_origins


    def get_new_lines(self, transaction, line_origins):
        '''
        Checks if any lines were already added.
        :param transaction:
        :param line_origins:
        :return:
        '''
        file_names = list(set([f for f, _, _ in line_origins]))
        revs_to_find = list(set([rev for _, rev, _ in line_origins]))
        lines_to_find = list(set([line for _, _, line in line_origins]))
        existing_tuids_tmp = {
            str((file, revision, line)): tuid
            for tuid, file, revision, line in transaction.query(
                "SELECT tuid, file, revision, line FROM temporal"
                " WHERE file IN " + sql_iso(sql_list(map(quote_value, file_names))) +
                " AND revision IN " + sql_iso(sql_list(map(quote_value, revs_to_find))) +
                " AND line IN " + sql_iso(sql_list(map(quote_value, lines_to_find)))
            ).data
        }

        # Recompute existing tuids based on line_origins
        # entry ordering because we can't order them any other way
        # since the `line` entry in the `temporal` table is relative
        # to it's creation date, not the currently requested
        # annotation.
        existing_tuids = {
            (line_num + 1): existing_tuids_tmp[str(ann_entry)]
            for line_num, ann_entry in enumerate(line_origins)
            if str(ann_entry) in existing_tuids_tmp
        }
        new_lines = set([line_num + 1 for line_num, _ in enumerate(line_origins)]) - set(existing_tuids.keys())
        return new_lines, existing_tuids


    def _get_tuids(
            self,
            transaction,
            files,
            revision,
            annotated_files,
            commit=True,
            repo=None
        ):
        '''
        Returns (TUID, line) tuples for a given file at a given revision.

        Uses json-annotate to find all lines in this revision, then it updates
        the database with any missing revisions for the file changes listed
        in annotate. Then, we use the information from annotate coupled with the
        diff information that was inserted into the DB to return TUIDs. This way
        we don't have to deal with child, parents, dates, etc..

        :param files: list of files to process
        :param revision: revision at which to get the file
        :param annotated_files: annotations for each file
        :param commit: True to commit new TUIDs else False
        :param repo: The branch to get tuids from
        :return: List of TuidMap objects
        '''
        results = []

        for fcount, annotated_object in enumerate(annotated_files):
            file = files[fcount]

            # TODO: Replace old empty annotation if a new one is found
            # TODO: at the same revision and if it is not empty as well.
            # Make sure we are not adding the same thing another thread
            # added.
            tmp_ann = self._get_annotation(revision, file, transaction=transaction)
            if tmp_ann != None:
                results.append((file, self.destringify_tuids(tmp_ann)))
                continue

            # If it's not defined at this revision, we need to add it in
            errored = False
            if isinstance(annotated_object, (text_type, str)):
                errored = True
                Log.warning(
                    "{{file}} does not exist in the revision={{cset}} branch={{branch_name}}",
                    branch_name=repo,
                    cset=revision,
                    file=file
                )
            elif annotated_object is None:
                Log.warning(
                    "Unexpected error getting annotation for: {{file}} in the revision={{cset}} branch={{branch_name}}",
                    branch_name=repo,
                    cset=revision,
                    file=file
                )
                errored = True
            elif 'annotate' not in annotated_object:
                Log.warning(
                    "Missing annotate, type got: {{ann_type}}, expecting:dict returned when getting "
                    "annotation for: {{file}} in the revision {{cset}}",
                    cset=revision, file=file, ann_type=type(annotated_object)
                )
                errored = True

            if errored:
                Log.note("Inserting dummy entry...")
                self.insert_tuid_dummy(transaction, revision, file, commit=commit)
                self.insert_annotate_dummy(transaction, revision, file, commit=commit)
                results.append((file, []))
                continue

            # Gather all missing csets and the
            # corresponding lines.
            line_origins = []
            for node in annotated_object['annotate']:
                cset_len12 = node['node'][:12]

                # If the line added by `cset_len12` is not known
                # add it. Use the 'abspath' field to determine the
                # name of the file it was created in (in case it was
                # changed).
                line_origins.append((node['abspath'], cset_len12, int(node['targetline'])))

            # Update DB with any revisions found in annotated
            # object that are not in the DB.
            new_lines, existing_tuids = self.get_new_lines(transaction, line_origins)
            new_line_origins = {}
            if len(new_lines) > 0:
                try:
                    new_line_origins = self.insert_tuids_with_duplicates(
                        transaction,
                        file,
                        revision,
                        new_lines,
                        line_origins
                    )

                    # Format so we don't have to use [0] to get at the tuid
                    new_line_origins = {line_num: new_line_origins[line_num][0] for line_num in new_line_origins}
                except Exception as e:
                    # Something broke for this file, ignore it and go to the
                    # next one.
                    Log.note("Failed to insert new tuids {{cause}}", cause=e)
                    continue

            tuids = []
            for line_ind, line_origin in enumerate(line_origins):
                line_num = line_ind + 1
                if line_num in existing_tuids:
                    tuids.append(TuidMap(existing_tuids[line_num], line_num))
                else:
                    tuids.append(TuidMap(new_line_origins[line_num], line_num))

            self.insert_annotations(
                transaction,
                [(
                    revision,
                    file,
                    self.stringify_tuids(tuids)
                )]
            )
            results.append((file, tuids))

        return results


    def _daemon(self, please_stop, only_coverage_revisions=False):
        '''
        Runs continuously to prefill the temporal and
        annotations table with the coverage revisions*.

        * A coverage revision is a revision which has had
        code coverage run on it.

        :param please_stop: Used to stop the daemon
        :return: None
        '''
        while not please_stop:
            # Get all known files and their latest revisions on the frontier
            files_n_revs = self.conn.get("SELECT file, revision FROM latestFileMod")

            # Split these files into groups of revisions to make it
            # easier to update them. If we group them together, we
            # may end up updating groups that are new back to older
            # revisions.
            revs = {rev: [] for rev in set([file_n_rev[1] for file_n_rev in files_n_revs])}
            for file_n_rev in files_n_revs:
                revs[file_n_rev[1]].append(file_n_rev[0])

            # Go through each frontier and update it
            ran_changesets = False
            coverage_revisions = None
            for frontier in revs:
                if please_stop:
                    return

                files = revs[frontier]

                # Go through changeset logs until we find the last
                # known frontier for this revision group.
                csets = []
                final_rev = ''
                found_last_frontier = False
                Log.note("Searching for frontier: {{frontier}} ", frontier=frontier)
                Log.note("HG URL: {{url}}", url=HG_URL / self.config.hg.branch / 'rev' / frontier)
                while not found_last_frontier:
                    # Get a changelog
                    clog_url = HG_URL / self.config.hg.branch / 'json-log' / final_rev
                    try:
                        clog_obj = http.get_json(clog_url, retry=RETRY)
                    except Exception as e:
                        Log.error("Unexpected error getting changset-log for {{url}}", url=clog_url, error=e)

                    cset = ''
                    still_looking = True
                    # For each changeset/node
                    for clog_cset in clog_obj['changesets']:
                        cset = clog_cset['node'][:12]
                        if cset == frontier:
                            still_looking = False
                            break
                        csets.append(cset)

                    if not still_looking:
                        found_last_frontier = True
                    final_rev = cset

                # No csets found means that we are already
                # at the latest revisions.
                if len(csets) == 0:
                    continue

                # Get all the latest ccov and jsdcov revisions
                if (not coverage_revisions) and only_coverage_revisions:
                    active_data_url = 'http://activedata.allizom.org/query'
                    query_json = {
                        "limit": 1000,
                        "from": "task",
                        "where": {"and": [
                            {"in": {"build.type": ["ccov", "jsdcov"]}},
                            {"gte": {"run.timestamp": {"date": "today-day"}}},
                            {"eq": {"repo.branch.name": self.config.hg.branch}}
                        ]},
                        "select": [
                            {"aggregate": "min", "value": "run.timestamp"},
                            {"aggregate": "count"}
                        ],
                        "groupby": ["repo.changeset.id12"]
                    }
                    coverage_revisions_resp = http.post_json(active_data_url, retry=RETRY, data=query_json)
                    coverage_revisions = [rev_arr[0] for rev_arr in coverage_revisions_resp.data]

                # Reverse changeset list and for each code coverage revision
                # found by going through the list from oldest to newest,
                # update _all known_ file frontiers to that revision.
                csets.reverse()
                prev_cset = frontier
                for cset in csets:
                    if please_stop:
                        return
                    if only_coverage_revisions:
                        if cset not in coverage_revisions:
                            continue
                    if DEBUG:
                        Log.note("Moving frontier {{frontier}} forward to {{cset}}.", frontier=prev_cset, cset=cset)

                    # Update files
                    self.get_tuids_from_files(files, cset)

                    ran_changesets = True
                    prev_cset = cset

            if not ran_changesets:
                (please_stop | Till(seconds=DAEMON_WAIT_AT_NEWEST.seconds)).wait()<|MERGE_RESOLUTION|>--- conflicted
+++ resolved
@@ -26,14 +26,9 @@
 from pyLibrary.sql import sql_list, sql_iso
 from pyLibrary.sql.sqlite import quote_value
 from tuid import sql
-<<<<<<< HEAD
-from tuid.pclogger import PercentCompleteLogger
+from tuid.statslogger import StatsLogger
 from tuid.clogger import Clogger
 from tuid.util import MISSING, TuidMap, TuidLine, AnnotateFile, HG_URL
-=======
-from tuid.statslogger import StatsLogger
-from tuid.util import MISSING, TuidMap
->>>>>>> b55c897c
 
 DEBUG = False
 ANNOTATE_DEBUG = False
@@ -78,12 +73,8 @@
             self.total_locker = Lock()
             self.total_files_requested = 0
             self.total_tuids_mapped = 0
-<<<<<<< HEAD
-            self.pcdaemon = PercentCompleteLogger()
+            self.statsdaemon = StatsLogger()
             self.clogger = clogger if clogger else Clogger(conn=self.conn, tuid_service=self, kwargs=kwargs)
-=======
-            self.statsdaemon = StatsLogger()
->>>>>>> b55c897c
         except Exception as e:
             Log.error("can not setup service", cause=e)
 
