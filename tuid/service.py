# encoding: utf-8
#
#
# This Source Code Form is subject to the terms of the Mozilla Public
# License, v. 2.0. If a copy of the MPL was not distributed with this file,
# You can obtain one at http://mozilla.org/MPL/2.0/.
from __future__ import absolute_import
from __future__ import division
from __future__ import unicode_literals

import gc

from mo_dots import Null, coalesce, wrap
from mo_future import text_type
from mo_hg.hg_mozilla_org import HgMozillaOrg
from mo_kwargs import override
from mo_logs import Log
from mo_threads import Till, Thread, Lock
from mo_times.durations import SECOND, DAY
from pyLibrary.env import http
from pyLibrary.meta import cache
from pyLibrary.sql import sql_list, sql_iso
from pyLibrary.sql.sqlite import quote_value
from tuid import sql
from tuid.util import MISSING, TuidMap

DEBUG = False
RETRY = {"times": 3, "sleep": 5}
SQL_ANN_BATCH_SIZE = 5
SQL_BATCH_SIZE = 500
DAEMON_WAIT_AT_NEWEST = 30 * SECOND # Time to wait at the newest revision before polling again.

GET_TUID_QUERY = "SELECT tuid FROM temporal WHERE file=? and revision=? and line=?"

GET_ANNOTATION_QUERY = "SELECT annotation FROM annotations WHERE revision=? and file=?"

GET_LATEST_MODIFICATION = "SELECT revision FROM latestFileMod WHERE file=?"


class TUIDService:

    @override
    def __init__(self, database, hg, hg_cache=None, conn=None, kwargs=None):
        try:
            self.config = kwargs

            self.conn = conn if conn else sql.Sql(self.config.database.name)
            self.hg_cache = HgMozillaOrg(kwargs=self.config.hg_cache, use_cache=True) if self.config.hg_cache else Null

            if not self.conn.get_one("SELECT name FROM sqlite_master WHERE type='table';"):
                self.init_db()

            self.locker = Lock()
            self.next_tuid = coalesce(self.conn.get_one("SELECT max(tuid)+1 FROM temporal")[0], 1)
        except Exception as e:
            Log.error("can not setup service", cause=e)


    def tuid(self):
        """
        :return: next tuid
        """
        with self.locker:
            try:
                return self.next_tuid
            finally:
                self.next_tuid += 1


    def init_db(self):
        '''
        Creates all the tables, and indexes needed for the service.

        :return: None
        '''
        with self.conn.transaction() as t:
            t.execute('''
            CREATE TABLE temporal (
                tuid     INTEGER,
                revision CHAR(12) NOT NULL,
                file     TEXT,
                line     INTEGER
            );''')

            t.execute('''
            CREATE TABLE annotations (
                revision       CHAR(12) NOT NULL,
                file           TEXT,
                annotation     TEXT,
                PRIMARY KEY(revision, file)
            );''')

            # Used in frontier updating
            t.execute('''
            CREATE TABLE latestFileMod (
                file           TEXT,
                revision       CHAR(12) NOT NULL,
                PRIMARY KEY(file)
            );''')

            t.execute("CREATE UNIQUE INDEX temporal_rev_file ON temporal(revision, file, line)")
        Log.note("Tables created successfully")


    def _dummy_tuid_exists(self, transaction, file_name, rev):
        # True if dummy, false if not.
        # None means there is no entry.
        return None != transaction.get_one("select 1 from temporal where file=? and revision=? and line=?",
                                         (file_name, rev, 0))


    def _dummy_annotate_exists(self, transaction, file_name, rev):
        # True if dummy, false if not.
        # None means there is no entry.
        return None != transaction.get_one("select 1 from annotations where file=? and revision=? and annotation=?",
                                         (file_name, rev, ''))


    def insert_tuid_dummy(self, transaction, rev, file_name, commit=True):
        # Inserts a dummy tuid: (-1,rev,file_name,0)
        if not self._dummy_tuid_exists(transaction, file_name, rev):
            transaction.execute(
                "INSERT INTO temporal (tuid, revision, file, line) VALUES (?, ?, ?, ?)",
                (-1, rev[:12], file_name, 0)
            )
            # if commit:
            #     self.conn.commit()
        return MISSING


    def insert_annotate_dummy(self, transaction, rev, file_name, commit=True):
        # Inserts annotation dummy: (rev, file, '')
        if not self._dummy_annotate_exists(transaction, file_name, rev):
            transaction.execute(
                "INSERT INTO annotations (revision, file, annotation) VALUES (?, ?, ?)",
                (rev[:12], file_name, ''))
            # if commit:
            #     self.conn.commit()
        return [(rev[:12], file_name, '')]


    def _get_annotation(self, transaction, rev, file):
        # Returns an annotation if it exists
        return transaction.get_one(GET_ANNOTATION_QUERY, (rev, file))


    def _get_one_tuid(self, transaction, cset, path, line):
        # Returns a single TUID if it exists
        return transaction.get_one("select 1 from temporal where revision=? and file=? and line=?",
                                 (cset, path, int(line)))


    def _get_latest_revision(self, transaction, file):
        # Returns the latest revision that we
        # have information on the requested file.
        return transaction.get_one(GET_LATEST_MODIFICATION, (file,))


    def stringify_tuids(self, tuid_list):
        # Turns the TuidMap list to a string for storage in
        # the annotations table.
        return "\n".join([','.join([str(x.tuid), str(x.line)]) for x in tuid_list])


    def destringify_tuids(self, tuids_string):
        # Builds up TuidMap list from annotation cache entry.
        lines = str(tuids_string[0]).splitlines()
        line_origins = []
        for line in lines:
            entry = line.split(',')
            line_origins.append(TuidMap(int(entry[0].replace("'", "")), int(entry[1].replace("'", ""))))
        return line_origins


    # Gets a diff from a particular revision from https://hg.mozilla.org/
    def _get_hg_diff(self, cset, repo=None):
        if repo is None:
            repo = self.config.hg.branch
        tmp = self.hg_cache.get_revision(
            wrap({
                "changeset": {"id": cset},
                "branch": {"name": repo}
            }),
            None, False, True
        )
        output = tmp['changeset']['moves']
        return output


    # Gets an annotated file from a particular revision from https://hg.mozilla.org/
    def _get_hg_annotate(self, cset, file, annotated_files, thread_num, repo, please_stop=None):
        url = 'https://hg.mozilla.org/' + repo + '/json-annotate/' + cset + "/" + file
        if DEBUG:
            Log.note("HG: {{url}}", url=url)

        # Ensure we get the annotate before continuing
        try:
            annotated_files[thread_num] = http.get_json(url, retry=RETRY)
        except Exception as e:
            annotated_files[thread_num] = []
            Log.warning("Unexpected error while trying to get annotate for {{url}}", url=url, cause=e)
        return


    def get_diffs(self, csets, repo=None):
        # Get all the diffs
        if repo is None:
            repo = self.config.hg.branch

        list_diffs = []
        for cset in csets:
            list_diffs.append({'cset': cset, 'diff': self._get_hg_diff(cset,repo=repo)})
        return list_diffs


    def get_tuids_from_revision(self, revision):
        """
        Gets the TUIDs for the files modified by a revision.

        :param revision: revision to get files from
        :return: list of (file, list(tuids)) tuples
        """
        result = []
        URL_TO_FILES = 'https://hg.mozilla.org/' + self.config.hg.branch + '/json-info/' + revision
        try:
            mozobject = http.get_json(url=URL_TO_FILES, retry=RETRY)
        except Exception as e:
            Log.warning("Unexpected error trying to get file list for revision {{revision}}", cause=e)
            return None

        files = mozobject[revision]['files']

        results = self.get_tuids(files, revision)
        return results

    @cache(duration=DAY)
    def _check_branch(self, revision, branch):
        '''
        Used to find out if the revision is in the given branch.

        :param revision: Revision to check.
        :param branch: Branch to check revision on.
        :return: True/False - Found it/Didn't find it
        '''

        # Get a changelog
        clog_url = 'https://hg.mozilla.org/' + branch + '/json-log/' + revision
        try:
            Log.note("Searching through changelog {{url}}", url=clog_url)
            clog_obj = http.get_json(clog_url, retry=RETRY)
            if isinstance(clog_obj, (text_type, str)):
                Log.note(
                    "Revision {{cset}} does not exist in the {{branch}} branch",
                    cset=revision, branch=branch
                )
                return False
        except Exception as e:
            Log.note("Unexpected error getting changset-log for {{url}}: {{error}}", url=clog_url, error=e)
            return False
        return True

    def mthread_testing_get_tuids_from_files(self, files, revision, results, res_position,
                                             going_forward=False, repo=None, please_stop=None):
        """
        Same as `get_tuids_from_files` but for multi-threaded service _result_ testing.
        :param files:
        :param revision:
        :param going_forward:
        :param repo:
        :param please_stop:
        :return:
        """
        Log.note("Thread {{pos}} is running.", pos=res_position)
        results[res_position] = self.get_tuids_from_files(files, revision, going_forward=going_forward, repo=repo)
        Log.note("Thread {{pos}} is ending.", pos=res_position)
        return

    def get_tuids_from_files(self, files, revision, going_forward=False, repo=None):
        """
        Gets the TUIDs for a set of files, at a given revision.
        list(tuids) is an array of tuids, one tuid for each line, in order, and `null` if no tuid assigned

        Uses frontier updating to build and maintain the tuids for
        the given set of files. Use changelog to determine what revisions
        to process and get the files that need to be updated by looking
        at the diffs. If the latestFileMod table is empty, for any file,
        we perform an annotation-based update.

        This function assumes the newest file names are given, if they
        are not, then no TUIDs are returned for that file.

        IMPORTANT:
        If repo is set to None, the service will check if the revision is in
        the correct branch (to prevent catastrophic failures down the line) - this
        results in one extra changeset log call per request.
        If repo is set to something other than None, then we assume that the caller has already
        checked this and is giving a proper branch for the revision.

        :param files: list of files
        :param revision: revision to get files at
        :return: list of (file, list(tuids)) tuples
        """
        if repo is None:
            repo = self.config.hg.branch
            check = self._check_branch(revision, repo)
            if not check:
                # Error was already output by _check_branch
                return [(file, []) for file in files]

        if repo in ('try',):
            # We don't need to keep latest file revisions
            # and other related things for this condition.
            with self.conn.transaction() as transaction:
                return self._get_tuids_from_files_try_branch(transaction, files, revision)

        result = []
        revision = revision[:12]
        files = [file.lstrip('/') for file in files]
        frontier_update_list = []

        total = len(files)
        latestFileMod_inserts = {}
        new_files = []

        with self.conn.transaction() as transaction:
            log_existing_files = []
            for count, file in enumerate(files):
                # Go through all requested files and
                # either update their frontier or add
                # them to the DB through an initial annotation.

                if DEBUG:
                    Log.note(" {{percent|percent(decimal=0)}}|{{file}}", file=file, percent=count / total)

                latest_rev = self._get_latest_revision(transaction, file)

                # Check if the file has already been collected at
                # this revision and get the result if so
                already_ann = self._get_annotation(transaction, revision, file)
                if already_ann:
                    result.append((file,self.destringify_tuids(already_ann)))
                    if going_forward:
                        latestFileMod_inserts[file] = (file, revision)
                    log_existing_files.append('exists|' + file)
                    continue
                elif already_ann[0] == '':
                    result.append((file,[]))
                    if going_forward:
                        latestFileMod_inserts[file] = (file, revision)
                    log_existing_files.append('removed|' + file)
                    continue

                if (latest_rev and latest_rev[0] != revision):
                    # File has a frontier, let's update it
                    if DEBUG:
                        Log.note("Will update frontier for file {{file}}.", file=file)
                    frontier_update_list.append((file, latest_rev[0]))
                elif latest_rev == revision:
                    tmp_res = self.destringify_tuids(self._get_annotation(transaction, latest_rev[0], file))
                    result.append((file, tmp_res))
                    Log.note(
                        "Frontier update - already exists in DB with state `exists`: " +
                        "{{rev}}|{{file}} ",
                        file=file, rev=revision
                    )
                else:
                    Log.note(
                        "Frontier update - adding: " +
                        "{{rev}}|{{file}} ",
                        file=file, rev=revision
                    )
                    new_files.append(file)

            if DEBUG:
                Log.note(
                    "Frontier update - already exist in DB: " +
                    "{{rev}} || {{file_list}} ",
                    file_list=str(log_existing_files), rev=revision
                )
            else:
                Log.note(
                    "Frontier update - already exist in DB for {{rev}}: " +
                    "{{count}}/{{total}} | {{percent}}",
                    count=str(len(log_existing_files)), total=str(len(files)),
                    rev=revision, percent=str(len(log_existing_files)/len(files))
                )

            if len(new_files) > 0:
                # File has never been seen before, get it's initial
                # annotation to work from in the future.
                tmp_res = self.get_tuids(new_files, revision, commit=False)
                if tmp_res:
                    result.extend(tmp_res)
                else:
                    Log.note("Error occured for files " + str(new_files) + " in revision " + revision)

                # If this file has not been seen before,
                # add it to the latest modifications, else
                # it's already in there so update its past
                # revisions.
                for file in new_files:
                    latestFileMod_inserts[file] = (file, revision)

            Log.note("Finished updating frontiers. Updating DB table `latestFileMod`...")
            if len(latestFileMod_inserts) > 0:
                count = 0
                listed_inserts = [latestFileMod_inserts[i] for i in latestFileMod_inserts]
                while count < len(listed_inserts):
                    inserts_list = listed_inserts[count:count + SQL_BATCH_SIZE]
                    count += SQL_BATCH_SIZE
                    #try:
                    transaction.execute(
                        "INSERT OR REPLACE INTO latestFileMod (file, revision) VALUES " +
                        sql_list(
                            sql_iso(sql_list(map(quote_value, i)))
                            for i in inserts_list
                        )
                    )

        # If we have files that need to have their frontier updated, do that now
        if len(frontier_update_list) > 0:
            tmp = self._update_file_frontiers(frontier_update_list, revision, going_forward=going_forward)
            result.extend(tmp)

        return result


    def _apply_diff(self, transaction, annotation, diff, cset, file):
        '''
        Using an annotation ([(tuid,line)] - array
        of TuidMap objects), we change the line numbers to
        reflect a given diff and return them. diff must
        be a diff object returned from get_diff(cset, file).
        Only for going forward in time, not back.

        :param annotation: list of TuidMap objects
        :param diff: unified diff from get_diff
        :param cset: revision to apply diff at
        :param file: name of file diff is applied to
        :return:
        '''
        # Add all added lines into the DB.
        list_to_insert = []
        new_ann = [x for x in annotation]
        new_ann.sort(key=lambda x: x.line)

        def add_one(tl_tuple, lines):
            start = tl_tuple.line
            return lines[:start-1] + [tl_tuple] + [TuidMap(tmap.tuid, int(tmap.line) + 1) for tmap in lines[start-1:]]

        def remove_one(start, lines):
            return lines[:start-1] + [TuidMap(tmap.tuid, int(tmap.line) - 1) for tmap in lines[start:]]

        for f_proc in diff:
            if f_proc['new'].name.lstrip('/') != file:
                continue

            f_diff = f_proc['changes']
            for change in f_diff:
                if change.action == '+':
                    tuid_tmp = self._get_one_tuid(transaction, cset, file, change.line+1)
                    if not tuid_tmp:
                        new_tuid = self.tuid()
                        list_to_insert.append((new_tuid, cset, file, change.line+1))
                    else:
                        new_tuid = tuid_tmp[0]
                    new_ann = add_one(TuidMap(new_tuid, change.line+1), new_ann)
                elif change.action == '-':
                    new_ann = remove_one(change.line+1, new_ann)
            break # Found the file, exit searching

        if len(list_to_insert) > 0:
            count = 0
            while count < len(list_to_insert):
                inserts_list = list_to_insert[count:count + SQL_BATCH_SIZE]
                count += SQL_BATCH_SIZE
                transaction.execute(
                    "INSERT INTO temporal (tuid, revision, file, line)" +
                    " VALUES " +
                    sql_list(sql_iso(sql_list(map(quote_value, tp))) for tp in inserts_list)
                )

        return new_ann


    def _get_tuids_from_files_try_branch(self, transaction, files, revision):
        '''
        Gets files from a try revision. It abuses the idea that try pushes
        will come from various, but stable points (if people make many
        pushes on that revision). Furthermore, updates are generally done
        to a revision that should eventually have tuids already in the DB
        (i.e. overtime as people update to revisions that have a tuid annotation).

        :param files: Files to query.
        :param revision: Revision to get them at.
        :return: List of (file, tuids) tuples.
        '''

        # Check if the files were already annotated.
        repo = 'try'
        result = []
        log_existing_files = []
        files_to_update = []

        with self.conn.transaction() as transaction:
            for file in files:
                already_ann = self._get_annotation(transaction, revision, file)
                if already_ann:
                    result.append((file, self.destringify_tuids(already_ann)))
                    log_existing_files.append('exists|' + file)
                    continue
                elif already_ann[0] == '':
                    result.append((file, []))
                    log_existing_files.append('removed|' + file)
                    continue
                else:
                    files_to_update.append(file)

        if len(log_existing_files) > 0:
            Log.note("Try revision run - existing entries: {{count}}/{{total}} | {{percent}}",
                     count=str(len(log_existing_files)), total=str(len(files)),
                     percent=str(100*(len(log_existing_files)/len(files)))
            )

        if len(files_to_update) <= 0:
            Log.note("Found all files for try revision request: {{cset}}", cset=revision)
            return result

        # There are files to process, so let's find all the diffs.
        found_mc_patch = False
        diffs_to_get = [] # Will contain diffs in reverse order of application
        curr_rev = revision
        mc_revision = ''
        while not found_mc_patch:
            jsonrev_url = 'https://hg.mozilla.org/' + repo + '/json-rev/' + curr_rev
            try:
                Log.note("Searching through changelog {{url}}", url=jsonrev_url)
                clog_obj = http.get_json(jsonrev_url, retry=RETRY)
                if isinstance(clog_obj, (text_type, str)):
                    Log.error(
                        "Revision {{cset}} does not exist in the {{branch}} branch",
                        cset=curr_rev, branch=repo
                    )
                if 'phase' not in clog_obj:
                    Log.warning(
                        "Unexpected error getting changset-log for {{url}}: `phase` entry cannot be found.",
                        url=jsonrev_url
                    )
                    return [(file, []) for file in files]
            except Exception as e:
                Log.warning(
                    "Unexpected error getting changset-log for {{url}}: {{error}}",
                    url=jsonrev_url, error=e
                )
                return [(file, []) for file in files]

            # When `phase` is public, the patch is (assumed to be)
            # in any repo other than try.
            if clog_obj['phase'] == 'public':
                found_mc_patch = True
                mc_revision = curr_rev
                continue
            elif clog_obj['phase'] == 'draft':
                diffs_to_get.append(curr_rev)
            else:
                Log.warning(
                    "Unknown `phase` state `{{state}}` encountered at revision {{cset}}",
                    cset=curr_rev, state=clog_obj['phase']
                )
                return [(file, []) for file in files]
            curr_rev = clog_obj['parents'][0][:12]

        added_files = {}
        removed_files = {}
        files_to_process = {}

        Log.note("Gathering diffs for: {{csets}}", csets=str(diffs_to_get))
        all_diffs = self.get_diffs(diffs_to_get, repo=repo)
        # Build a dict for faster access to the diffs
        parsed_diffs = {entry['cset']: entry['diff'] for entry in all_diffs}
        for csets_diff in all_diffs:
            cset_len12 = csets_diff['cset']
            parsed_diff = csets_diff['diff']

            for f_added in parsed_diff:
                # Get new entries for removed files.
                new_name = f_added['new'].name.lstrip('/')
                old_name = f_added['old'].name.lstrip('/')

                # If we don't need this file, skip it
                if new_name not in files_to_update:
                    # If the file was removed, set a
                    # flag and return no tuids later.
                    if new_name == 'dev/null':
                        removed_files[old_name] = True
                    continue

                if old_name == 'dev/null':
                    added_files[new_name] = True
                    continue

                if new_name in files_to_process:
                    files_to_process[new_name].append(cset_len12)
                else:
                    files_to_process[new_name] = [cset_len12]

        # We've found a good patch (a public one), get it
        # for all files and apply the patch's onto it.
        curr_annotations = self.get_tuids(files, mc_revision, commit=False)
        curr_annots_dict = {el[0]: el[1] for el in curr_annotations}

        anns_to_get = []
        ann_inserts = []
        tmp_results = {}

        with self.conn.transaction() as transaction:
            for file in files_to_update:
                if file in added_files:
                    Log.note("Try revision run - added: {{file}}", file=file)
                    anns_to_get.append(file)
                elif file in removed_files:
                    Log.note("Try revision run - removed: {{file}}", file=file)
                    ann_inserts.append((revision, file, ''))
                    tmp_results[file] = []
                elif file in files_to_process:
                    # Reverse the list, we always find the newest diff first
                    Log.note("Try revision run - modified: {{file}}", file=file)
                    csets_to_proc = files_to_process[file][::-1]
                    old_ann = curr_annots_dict[file]

                    # Apply all the diffs
                    tmp_res = old_ann
                    for i in csets_to_proc:
                        tmp_res = self._apply_diff(transaction, tmp_res, parsed_diffs[i], i, file)

                    ann_inserts.append((revision, file, self.stringify_tuids(tmp_res)))
                    tmp_results[file] = tmp_res
                else:
                    # Nothing changed with the file, use it's current annotation
                    Log.note("Try revision run - not modified: {{file}}", file=file)
                    ann_inserts.append((revision, file, self.stringify_tuids(curr_annots_dict[file])))
                    tmp_results[file] = curr_annots_dict[file]

        if len(anns_to_get) > 0:
            result.extend(self.get_tuids(anns_to_get, revision, repo=repo))

        # Insert and check annotations, get all that were
        # added by another thread.
        anns_added_by_other_thread = {}
        if len(ann_inserts) > 0:
            count = 0
            ann_inserts = list(set(ann_inserts))
            with self.conn.transaction() as transaction:
                while count < len(ann_inserts):
                    tmp_inserts = ann_inserts[count:count + SQL_ANN_BATCH_SIZE]

                    # Check if any were added in the mean time by another thread
                    recomputed_inserts = []
                    for t in tmp_inserts:
                        tmp_ann = self._get_annotation(transaction, t[0], t[1])
                        if not tmp_ann:
                            recomputed_inserts.append(t)
                        else:
                            anns_added_by_other_thread[t[1]] = self.destringify_tuids(tmp_ann)

                    count += SQL_ANN_BATCH_SIZE
                    try:
                        transaction.execute(
                            "INSERT INTO annotations (revision, file, annotation) VALUES " +
                            sql_list(sql_iso(sql_list(map(quote_value, i))) for i in tmp_inserts)
                        )
                    except Exception as e:
                        Log.note("Error inserting into annotations table: {{inserting}}", inserting=tmp_inserts)
                        Log.error("Error found: {{cause}}", cause=e)

        for f in tmp_results:
            tuids = tmp_results[f]
            if f in anns_added_by_other_thread:
                tuids = anns_added_by_other_thread[f]
            result.append((f, tuids))
        return result


    def _update_file_frontiers(self, frontier_list, revision, max_csets_proc=30,
                               going_forward=False):
        '''
        Update the frontier for all given files, up to the given revision.

        Built for quick continuous _forward_ updating of large sets
        of files of TUIDs. Backward updating should be done through
        get_tuids(files, revision). If we cannot find a frontier, we will
        stop looking after max_csets_proc and update all files at the given
        revision.

        :param frontier_list: list of files to update
        :param revision: revision to update files to
        :param max_csets_proc: maximum number of changeset logs to look through
                               to find past frontiers.
        :param going_forward: If we know the requested revision is in front
                              of the latest revision use this flag. Used when
                              the frontier is too far away. If this is not set and
                              a frontier is too far, the latest revision will not
                              be updated.
        :return: list of (file, list(tuids)) tuples
        '''

        # Get the changelogs and revisions until we find the
        # last one we've seen, and get the modified files in
        # each one.

        # Holds the files modified up to the last frontiers.
        files_to_process = {}

        # Holds all known frontiers
        latest_csets = {cset: True for cset in list(set([rev for (file,rev) in frontier_list]))}
        file_to_frontier = {tp[0]: tp[1] for tp in frontier_list}
        found_last_frontier = False
        if len(latest_csets) <= 1 and frontier_list[0][1] == revision:
            # If the latest revision is the requested revision,
            # continue to the tuid querys.
            found_last_frontier = True

        final_rev = revision  # Revision we are searching from
        csets_proced = 0
        diffs_cache = []
        diffs_to_frontier = {cset: [] for cset in latest_csets}
        removed_files = {}
        if DEBUG:
            Log.note("Searching for the following frontiers: {{csets}}", csets=str([cset for cset in latest_csets]))

        tmp = [cset for cset in latest_csets]
        Log.note("Searching for frontier(s): {{frontier}} ", frontier=str(tmp))
        Log.note("HG URL: {{url}}", url='https://hg.mozilla.org/' + self.config.hg.branch + '/rev/' + tmp[0])
        while not found_last_frontier:
            # Get a changelog
            clog_url = 'https://hg.mozilla.org/' + self.config.hg.branch + '/json-log/' + final_rev
            try:
                Log.note("Searching through changelog {{url}}", url=clog_url)
                clog_obj = http.get_json(clog_url, retry=RETRY)
                if isinstance(clog_obj, (text_type, str)):
                    Log.error(
                        "Revision {{cset}} does not exist in the {{branch}} branch",
                        cset=final_rev, branch=self.config.hg.branch
                    )
            except Exception as e:
                Log.error("Unexpected error getting changset-log for {{url}}: {{error}}", url=clog_url, error=e)

            # For each changeset/node
            still_looking = True
            for count, clog_cset in enumerate(clog_obj['changesets']):
                if count >= len(clog_obj['changesets']) - 1:
                    break
                cset_len12 = clog_cset['node'][:12]

                if still_looking:
                    if cset_len12 in latest_csets:
                        # Found a frontier, remove it from search list.
                        latest_csets[cset_len12] = False
                        still_looking = any([latest_csets[cs] for cs in latest_csets])

                        if not still_looking:
                            # Found all frontiers, get out of the loop before
                            # we add the diff to a frontier update list.
                            found_last_frontier = True
                            break

                    # If there are still frontiers left to explore,
                    # add the files this node modifies to the processing list.
                    diffs_cache.append(cset_len12)

                    # Used to prevent gathering diffs we don't need in files
                    # which have already found their frontier.
                    for cset in diffs_to_frontier:
                        if latest_csets[cset]: # If false, we've found that frontier so we exclude that cset diff
                            diffs_to_frontier[cset].append(cset_len12)

                if cset_len12 in latest_csets:
                    # Found a frontier, remove it from search list.
                    latest_csets[cset_len12] = False
                    still_looking = any([latest_csets[cs] for cs in latest_csets])

            csets_proced += 1
            if not still_looking:
                # End searching
                found_last_frontier = True
            elif csets_proced >= max_csets_proc:
                # In this case, all files need to be updated to this revision to ensure
                # line ordering consistency (between past, and future) when a revision
                # that is in the past is asked for.
                found_last_frontier = True

                files_to_process = {f: [revision] for (f,r) in frontier_list}

            if not found_last_frontier:
                # Go to the next log page
                final_rev = clog_obj['changesets'][len(clog_obj['changesets'])-1]['node'][:12]

        if not still_looking:
            Log.note("Found all frontiers: {{frontiers_list}}", frontiers_list=str([i for i in latest_csets]))
        else:
            Log.note("Found frontiers: {{found}}", found=str([i for i in latest_csets if not latest_csets[i]]))
            Log.note("Did not find frontiers: {{found}}", found=
                str([i for i in latest_csets if latest_csets[i]])
            )

        added_files = {}
        parsed_diffs = {}
        if not all([latest_csets[cs] for cs in latest_csets]): # If there is at least one frontier that was found

            # Only get diffs that are needed (if any frontiers were not found)
            diffs_cache = []
            for cset in diffs_to_frontier:
                if not latest_csets[cset]:
                    diffs_cache.extend(diffs_to_frontier[cset])

            Log.note("Gathering diffs for: {{csets}}", csets=str(diffs_cache))
            all_diffs = self.get_diffs(diffs_cache)

            # Build a dict for faster access to the diffs
            parsed_diffs = {entry['cset']: entry['diff'] for entry in all_diffs}

            for csets_diff in all_diffs:
                cset_len12 = csets_diff['cset']
                parsed_diff = csets_diff['diff']

                for f_added in parsed_diff:
                    # Get new entries for removed files.
                    new_name = f_added['new'].name.lstrip('/')
                    old_name = f_added['old'].name.lstrip('/')

                    # If we don't need this file, skip it
                    if new_name not in file_to_frontier:
                        # If the file was removed, set a
                        # flag and return no tuids later.
                        if new_name == 'dev/null':
                            removed_files[old_name] = True
                        continue

                    # File was added
                    if old_name == 'dev/null':
                        added_files[new_name] = True

                    # At this point, file is in the database, is
                    # asked to be processed, and we are still
                    # searching for the last frontier.

                    # If we are past the frontier for this file,
                    # or if we are at the frontier skip it.
                    if file_to_frontier[new_name] == '':
                        # Previously found frontier, skip
                        continue
                    if file_to_frontier[new_name] == cset_len12:
                        file_to_frontier[new_name] = ''
                        # Just found the frontier, skip
                        continue

                    # Skip diffs that change file names, this is the first
                    # annotate entry to the new file_name and it doesn't do
                    # anything to the old other than bring it to new.
                    # We should never make it to this point unless there was an error elsewhere
                    # because any frontier for the new_name file should be at this revision or
                    # further ahead - never earlier.
                    if old_name != new_name:
                        Log.warning("Should not have made it here, can't find a frontier for {{file}}", file=new_name)
                        continue

                    # If the file is in the list to process, then
                    # gather the needed diffs to apply in a reverse
                    # chronological order.
                    if new_name in files_to_process:
                        files_to_process[new_name].append(cset_len12)
                    else:
                        files_to_process[new_name] = [cset_len12]

        # Process each file that needs it based on the
        # files_to_process list.
        result = []
        ann_inserts = []
        latestFileMod_inserts = {}
        anns_to_get = []
        total = len(frontier_list)
        tmp_results = {}

        for count, file_n_rev in enumerate(frontier_list):
            file = file_n_rev[0]
            rev = file_n_rev[1]

            if latest_csets[rev]:
                # If we were still looking for the frontier by the end, get a new
                # annotation for this file.
                anns_to_get.append(file)

                if going_forward:
                    # If we are always going forward, update the frontier
                    latestFileMod_inserts[file] = (file, revision)
                Log.note("Frontier update - can't find frontier {lost_frontier}: " +
                         "{{count}}/{{total}} - {{percent|percent(decimal=0)}} | {{rev}}|{{file}} ",
                         count=count, total=total, file=file, rev=revision, percent=count / total,
                         lost_frontier=rev
                )
                continue

            # If the file was modified, get it's newest
            # annotation and update the file.
            proc_rev = rev
            proc = False
            if file in files_to_process:
                proc = True
                proc_rev = revision

            modified = True
            tmp_res = None

            if proc and file not in removed_files:
                # Process this file using the diffs found

                # Reverse the list, we always find the newest diff first
                csets_to_proc = files_to_process[file][::-1]
                with self.conn.transaction() as transaction:
                    old_ann = self.destringify_tuids(self._get_annotation(transaction, rev, file))

                    # Apply all the diffs
                    tmp_res = old_ann
                    for i in csets_to_proc:
                        tmp_res = self._apply_diff(transaction, tmp_res, parsed_diffs[i], i, file)

                ann_inserts.append((revision, file, self.stringify_tuids(tmp_res)))
                Log.note("Frontier update - modified: {{count}}/{{total}} - {{percent|percent(decimal=0)}} | {{rev}}|{{file}} ", count=count,
                                                total=total, file=file, rev=proc_rev, percent=count / total)
            elif file not in removed_files:
                with self.conn.transaction() as transaction:
                    old_ann = self._get_annotation(transaction, rev, file)
                if old_ann is None or (old_ann == '' and file in added_files):
                    # File is new (likely from an error), or re-added - we need to create
                    # a new initial entry for this file.
                    anns_to_get.append(file)
                    Log.note(
                        "Frontier update - readded: {{count}}/{{total}} - {{percent|percent(decimal=0)}} | {{rev}}|{{file}} ",
                        count=count, total=total, file=file,
                        rev=proc_rev, percent=count / total
                    )
                else:
                    # File was not modified since last
                    # known revision
                    tmp_res = self.destringify_tuids(old_ann) if old_ann != '' else []
                    ann_inserts.append((revision, file, old_ann[0]))
                    modified = False
                    Log.note(
                        "Frontier update - not modified: {{count}}/{{total}} - {{percent|percent(decimal=0)}} | {{rev}}|{{file}} ",
                        count=count, total=total, file=file,
                        rev=proc_rev, percent=count / total
                    )
            else:
                # File was removed
                ann_inserts.append((revision, file, ''))
                tmp_res = None
                Log.note(
                    "Frontier update - removed: {{count}}/{{total}} - {{percent|percent(decimal=0)}} | {{rev}}|{{file}} ",
                    count=count, total=total, file=file,
                    rev=proc_rev, percent=count / total
                )

            if tmp_res:
                tmp_results[file] = tmp_res
                if proc_rev != revision and not modified:
                    # If the file hasn't changed up to this revision,
                    # reinsert it with the same previous annotate.
                    with self.conn.transaction() as transaction:
                        if not self._get_annotation(transaction, revision, file):
                            annotate = self.destringify_tuids(self._get_annotation(transaction, rev, file))
                            ann_inserts.append((revision, file, self.stringify_tuids(annotate)))
            else:
                Log.note("Error occured for file {{file}} in revision {{revision}}", file=file, revision=proc_rev)
                tmp_results[file] = []

            # If we have found all frontiers, update to the
            # latest revision. Otherwise, the requested
            # revision is too far away (can't be sure
            # if it's past). Unless we are told that we are
            # going forward.
            latest_rev = revision
            latestFileMod_inserts[file] = (file, latest_rev)

        Log.note("Updating DB tables `latestFileMod` and `annotations`...")

        # No need to double-check if latesteFileMods has been updated before,
        # we perform an insert or replace any way.
        if len(latestFileMod_inserts) > 0:
            count = 0
            listed_inserts = [latestFileMod_inserts[i] for i in latestFileMod_inserts]
            with self.conn.transaction() as transaction:
                while count < len(listed_inserts):
                    tmp_inserts = listed_inserts[count:count + SQL_BATCH_SIZE]
                    count += SQL_BATCH_SIZE
                    transaction.execute(
                        "INSERT OR REPLACE INTO latestFileMod (file, revision) VALUES " +
                        sql_list(sql_iso(sql_list(map(quote_value, i))) for i in tmp_inserts)
                    )

        anns_added_by_other_thread = {}
        if len(ann_inserts) > 0:
            count = 0
            ann_inserts = list(set(ann_inserts))
            with self.conn.transaction() as transaction:
                while count < len(ann_inserts):
                    tmp_inserts = ann_inserts[count:count + SQL_ANN_BATCH_SIZE]

                    # Check if any were added in the mean time by another thread
                    recomputed_inserts = []
                    for t in tmp_inserts:
                        tmp_ann = self._get_annotation(transaction, t[0], t[1])
                        if not tmp_ann:
                            recomputed_inserts.append(t)
                        else:
                            anns_added_by_other_thread[t[1]] = self.destringify_tuids(tmp_ann)

                    count += SQL_ANN_BATCH_SIZE
                    try:
                        transaction.execute(
                            "INSERT INTO annotations (revision, file, annotation) VALUES " +
                            sql_list(sql_iso(sql_list(map(quote_value, i))) for i in recomputed_inserts)
                        )
                    except Exception as e:
                        Log.note("Error inserting into annotations table: {{inserting}}", inserting=tmp_inserts)
                        Log.error("Error found: {{cause}}", cause=e)

        if len(anns_to_get) > 0:
            result.extend(self.get_tuids(anns_to_get, revision, commit=False))

        for f in tmp_results:
            tuids = tmp_results[f]
            if f in anns_added_by_other_thread:
                tuids = anns_added_by_other_thread[f]
            result.append((f, tuids))
        return result


    def _update_file_changesets(self, transaction, annotated_lines):
        '''
        Inserts new lines from all changesets in the given annotation.

        :param annotated_lines: Response from annotation request from HGMO
        :return: None
        '''
        quickfill_list = []

        for anline in annotated_lines:
            cset = anline['node'][:12]
            if not self._get_one_tuid(transaction, cset, anline['abspath'], int(anline['targetline'])):
                quickfill_list.append((cset, anline['abspath'], int(anline['targetline'])))
        self._quick_update_file_changeset(transaction, list(set(quickfill_list)))


    def _quick_update_file_changeset(self, transaction, qf_list):
        '''
        Updates temporal table to include any new TUIDs.

        :param qf_list: List to insert
        :return: None
        '''
        count = 0
        while count < len(qf_list):
            tmp_qf_list = qf_list[count:count+SQL_BATCH_SIZE]
            count += SQL_BATCH_SIZE
            transaction.execute(
                "INSERT INTO temporal (tuid, revision, file, line)" +
                " VALUES " +
                sql_list(sql_iso(sql_list(map(quote_value, (self.tuid(), i[0], i[1], i[2])))) for i in tmp_qf_list)
            )

    def get_tuids(self, files, revision, commit=True, chunk=50, repo=None):
        '''
        Wrapper for `_get_tuids` to limit the number of annotation calls to hg
        and separate the calls from DB transactions. Also used to simplify `_get_tuids`.

        :param files:
        :param revision:
        :param commit:
        :param chunk:
        :param repo:
        :return:
        '''
        results = []
        # For a single file, there is no need
        # to put it in an array when given.
        if not isinstance(files, list):
            files = [files]
        if repo is None:
            repo = self.config.hg.branch

        count = 0
        while count < len(files):
            new_files = files[count:count+chunk:]

            revision = revision[:12]
            for count, file in enumerate(new_files):
                new_files[count] = file.lstrip('/')

            annotations_to_get = []
            for file in new_files:
                with self.conn.transaction() as transaction:
                    already_ann = self._get_annotation(transaction, revision, file)
                if already_ann:
                    results.append((file, self.destringify_tuids(already_ann)))
                elif already_ann[0] == '':
                    results.append((file, []))
                else:
                    annotations_to_get.append(file)

            if not annotations_to_get:
                return results

            # Get all the annotations in parallel
            num_files = len(annotations_to_get)
            annotated_files = [None] * num_files
            threads = [None] * num_files

            # Get all the annotations in parallel
            annotated_files = [None] * len(annotations_to_get)
            threads = [
                Thread.run(str(i), self._get_hg_annotate, revision, annotations_to_get[i], annotated_files, i, repo)
                for i, a in enumerate(annotations_to_get)
            ]
            for t in threads:
                t.join()

            del threads

            with self.conn.transaction() as transaction:
<<<<<<< HEAD
                results.extend(
                    self._get_tuids(
                        transaction, new_files, revision, annotated_files, annotations_to_get, commit=commit, repo=repo
                    )
                )
=======
                results.extend(self._get_tuids(transaction, files[count:count+chunk:], revision, commit=commit, repo=repo))
>>>>>>> b58b2c91
                count += chunk

        # Help for memory
        gc.collect()
        return results

    def _get_tuids(self, transaction, files, revision, annotated_files, annotations_to_get, commit=True, repo=None):
        '''
        Returns (TUID, line) tuples for a given file at a given revision.

        Uses json-annotate to find all lines in this revision, then it updates
        the database with any missing revisions for the file changes listed
        in annotate. Then, we use the information from annotate coupled with the
        diff information that was inserted into the DB to return TUIDs. This way
        we don't have to deal with child, parents, dates, etc..

        :param files: list of files to get
        :param revision: revision at which to get the file
        :param commit: True to commit new TUIDs else False
        :return: List of TuidMap objects
        '''
        results = []

        for fcount, annotated_object in enumerate(annotated_files):
            existing_tuids = {}
            tmp_tuids = []
            file = annotations_to_get[fcount]

            # If it's not defined at this revision, we need to add it in
            errored = False
            if isinstance(annotated_object, (text_type, str)):
                errored = True
                Log.warning(
                    "{{file}} does not exist in the revision={{cset}} branch={{branch_name}}",
<<<<<<< HEAD
                    branch_name = repo,
                    cset = revision,
                    file = file
=======
                    branch_name=repo,
                    cset=revision,
                    file=file
>>>>>>> b58b2c91
                )
            elif annotated_object is None:
                Log.warning(
                    "Unexpected error getting annotation for: {{file}} in the revision={{cset}} branch={{branch_name}}",
<<<<<<< HEAD
                    branch_name = repo,
                    cset = revision,
                    file = file
=======
                    branch_name=repo,
                    cset=revision,
                    file=file
>>>>>>> b58b2c91
                )
                errored = True
            elif 'annotate' not in annotated_object:
                Log.warning(
                    "Missing annotate, type got: {{ann_type}}, expecting:dict returned when getting " +
                    "annotation for: {{file}} in the revision {{cset}}",
                    cset=revision, file=file, ann_type=type(annotated_object)
                )
                errored = True

            if errored:
                Log.note("Inserting dummy entry...")
                self.insert_tuid_dummy(transaction, revision, file, commit=commit)
                self.insert_annotate_dummy(transaction, revision, file, commit=commit)
                results.append((file, []))
                continue

            # Gather all missing csets and the
            # corresponding lines.
            annotated_lines = []
            line_origins = []
            existing_tuids = {}
            for node in annotated_object['annotate']:
                cset_len12 = node['node'][:12]

                # If the cset is not in the database, process it
                #
                # Use the 'abspath' field to determine the current filename in
                # case it has changed.
                tuid_tmp = transaction.get_one(GET_TUID_QUERY, (node['abspath'], cset_len12, int(node['targetline'])))
                if (not tuid_tmp):
                    annotated_lines.append(node)
                else:
                    existing_tuids[int(node['lineno'])] = tuid_tmp[0]
                # Used to gather TUIDs later
                line_origins.append((node['abspath'], cset_len12, int(node['targetline'])))

            # Update DB with any revisions found in annotated
            # object that are not in the DB.
            if len(annotated_lines) > 0:
                # If we are using get_tuids within another transaction
                self._update_file_changesets(transaction, annotated_lines)

            # Get the TUIDs for each line (can probably be optimized with a join)
            tuids = tmp_tuids
            for line_num in range(1, len(line_origins) + 1):
                if line_num in existing_tuids:
                    tuids.append(TuidMap(existing_tuids[line_num], line_num))
                    continue
                try:
                    tuid_tmp = transaction.get_one(GET_TUID_QUERY,
                                                 line_origins[line_num - 1])
                    # Return dummy line if we can't find the TUID for this entry
                    # (likely because of an error from insertion).
                    if tuid_tmp:
                        tuids.append(TuidMap(tuid_tmp[0], line_num))
                    else:
                        tuids.append(MISSING)
                except Exception as e:
                    Log.note("Unexpected error searching {{cause}}", cause=e)

            # Make sure we are not adding the same thing another thread
            # added.
            tmp_ann = self._get_annotation(transaction, revision, file)
            if tmp_ann:
                results.append((file, self.destringify_tuids(tmp_ann)))
                continue

            transaction.execute(
                "INSERT INTO annotations (revision, file, annotation) VALUES (?,?,?)",
                (
                    revision,
                    file,
                    self.stringify_tuids(tuids)
                )
            )

            results.append((file, tuids))

        return results


    def _daemon(self, please_stop, only_coverage_revisions=False):
        '''
        Runs continuously to prefill the temporal and
        annotations table with the coverage revisions*.

        * A coverage revision is a revision which has had
        code coverage run on it.

        :param please_stop: Used to stop the daemon
        :return: None
        '''
        while not please_stop:
            # Get all known files and their latest revisions on the frontier
            files_n_revs = self.conn.get("SELECT file, revision FROM latestFileMod")

            # Split these files into groups of revisions to make it
            # easier to update them. If we group them together, we
            # may end up updating groups that are new back to older
            # revisions.
            revs = {rev: [] for rev in set([file_n_rev[1] for file_n_rev in files_n_revs])}
            for file_n_rev in files_n_revs:
                revs[file_n_rev[1]].append(file_n_rev[0])

            # Go through each frontier and update it
            ran_changesets = False
            coverage_revisions = None
            for frontier in revs:
                if please_stop:
                    return

                files = revs[frontier]

                # Go through changeset logs until we find the last
                # known frontier for this revision group.
                csets = []
                final_rev = ''
                found_last_frontier = False
                Log.note("Searching for frontier: {{frontier}} ", frontier=frontier)
                Log.note("HG URL: {{url}}", url='https://hg.mozilla.org/' + self.config.hg.branch + '/rev/' + frontier)
                while not found_last_frontier:
                    # Get a changelog
                    clog_url = 'https://hg.mozilla.org/' + self.config.hg.branch + '/json-log/' + final_rev
                    try:
                        clog_obj = http.get_json(clog_url, retry=RETRY)
                    except Exception as e:
                        Log.error("Unexpected error getting changset-log for {{url}}", url=clog_url, error=e)

                    cset = ''
                    still_looking = True
                    # For each changeset/node
                    for clog_cset in clog_obj['changesets']:
                        cset = clog_cset['node'][:12]
                        if cset == frontier:
                            still_looking = False
                            break
                        csets.append(cset)

                    if not still_looking:
                        found_last_frontier = True
                    final_rev = cset

                # No csets found means that we are already
                # at the latest revisions.
                if len(csets) == 0:
                    continue

                # Get all the latest ccov and jsdcov revisions
                if (not coverage_revisions) and only_coverage_revisions:
                    active_data_url = 'http://activedata.allizom.org/query'
                    query_json = {
                        "limit": 1000,
                        "from": "task",
                        "where": {"and": [
                            {"in": {"build.type": ["ccov", "jsdcov"]}},
                            {"gte": {"run.timestamp": {"date": "today-day"}}},
                            {"eq": {"repo.branch.name": self.config.hg.branch}}
                        ]},
                        "select": [
                            {"aggregate": "min", "value": "run.timestamp"},
                            {"aggregate": "count"}
                        ],
                        "groupby": ["repo.changeset.id12"]
                    }
                    coverage_revisions_resp = http.post_json(active_data_url, retry=RETRY, data=query_json)
                    coverage_revisions = [rev_arr[0] for rev_arr in coverage_revisions_resp.data]

                # Reverse changeset list and for each code coverage revision
                # found by going through the list from oldest to newest,
                # update _all known_ file frontiers to that revision.
                csets.reverse()
                prev_cset = frontier
                for cset in csets:
                    if please_stop:
                        return
                    if only_coverage_revisions:
                        if cset not in coverage_revisions:
                            continue
                    if DEBUG:
                        Log.note("Moving frontier {{frontier}} forward to {{cset}}.", frontier=prev_cset, cset=cset)

                    # Update files
                    self.get_tuids_from_files(files, cset, going_forward=True)

                    ran_changesets = True
                    prev_cset = cset

            if not ran_changesets:
                (please_stop | Till(seconds=DAEMON_WAIT_AT_NEWEST.seconds)).wait()<|MERGE_RESOLUTION|>--- conflicted
+++ resolved
@@ -1127,16 +1127,12 @@
             del threads
 
             with self.conn.transaction() as transaction:
-<<<<<<< HEAD
                 results.extend(
                     self._get_tuids(
                         transaction, new_files, revision, annotated_files, annotations_to_get, commit=commit, repo=repo
                     )
                 )
-=======
-                results.extend(self._get_tuids(transaction, files[count:count+chunk:], revision, commit=commit, repo=repo))
->>>>>>> b58b2c91
-                count += chunk
+            count += chunk
 
         # Help for memory
         gc.collect()
@@ -1170,28 +1166,16 @@
                 errored = True
                 Log.warning(
                     "{{file}} does not exist in the revision={{cset}} branch={{branch_name}}",
-<<<<<<< HEAD
-                    branch_name = repo,
-                    cset = revision,
-                    file = file
-=======
                     branch_name=repo,
                     cset=revision,
                     file=file
->>>>>>> b58b2c91
                 )
             elif annotated_object is None:
                 Log.warning(
                     "Unexpected error getting annotation for: {{file}} in the revision={{cset}} branch={{branch_name}}",
-<<<<<<< HEAD
-                    branch_name = repo,
-                    cset = revision,
-                    file = file
-=======
                     branch_name=repo,
                     cset=revision,
                     file=file
->>>>>>> b58b2c91
                 )
                 errored = True
             elif 'annotate' not in annotated_object:
