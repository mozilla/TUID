--- conflicted
+++ resolved
@@ -745,46 +745,6 @@
         diffs_to_get = [] # Will contain diffs in reverse order of application
         curr_rev = revision
         mc_revision = ''
-<<<<<<< HEAD
-        while not found_mc_patch:
-            jsonrev_url = self.hg_url / repo / 'json-rev' / curr_rev
-            try:
-                Log.note("Searching through changelog {{url}}", url=jsonrev_url)
-                clog_obj = self.get_clog(jsonrev_url)
-                if isinstance(clog_obj, (text_type, str)):
-                    Log.error(
-                        "Revision {{cset}} does not exist in the {{branch}} branch",
-                        cset=curr_rev, branch=repo
-                    )
-                if 'phase' not in clog_obj:
-                    Log.warning(
-                        "Unexpected error getting changset-log for {{url}}: `phase` entry cannot be found.",
-                        url=jsonrev_url
-                    )
-                    return [(file, []) for file in files]
-            except Exception as e:
-                Log.warning(
-                    "Unexpected error getting changset-log for {{url}}: {{error}}",
-                    url=jsonrev_url, error=e
-                )
-                return [(file, []) for file in files]
-
-            # When `phase` is public, the patch is (assumed to be)
-            # in any repo other than try.
-            if clog_obj['phase'] == 'public':
-                found_mc_patch = True
-                mc_revision = curr_rev
-                continue
-            elif clog_obj['phase'] == 'draft':
-                diffs_to_get.append(curr_rev)
-            else:
-                Log.warning(
-                    "Unknown `phase` state `{{state}}` encountered at revision {{cset}}",
-                    cset=curr_rev, state=clog_obj['phase']
-                )
-                return [(file, []) for file in files]
-            curr_rev = clog_obj['parents'][0][:12]
-=======
         jsonpushes_url = HG_URL / repo / ("json-pushes?" + "full=1&changeset=" + str(revision))
         try:
             pushes_obj = http.get_json(jsonpushes_url, retry=RETRY)
@@ -815,7 +775,6 @@
                 url=jsonpushes_url, error=e
             )
             return [(file, []) for file in files]
->>>>>>> 28fc0d35
 
         added_files = {}
         removed_files = {}
