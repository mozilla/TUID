# encoding: utf-8
#
#
# This Source Code Form is subject to the terms of the Mozilla Public
# License, v. 2.0. If a copy of the MPL was not distributed with this file,
# You can obtain one at http://mozilla.org/MPL/2.0/.
from __future__ import absolute_import
from __future__ import division
from __future__ import unicode_literals

import gc
import copy

from mo_times import Timer
from jx_python import jx
from mo_dots import Null, coalesce, wrap
from mo_future import text_type
from mo_hg.hg_mozilla_org import HgMozillaOrg
from mo_hg.apply import apply_diff, apply_diff_backwards
from mo_files.url import URL
from mo_kwargs import override
from mo_logs import Log
from mo_math.randoms import Random
from mo_threads import Till, Thread, Lock
from mo_times.durations import SECOND, HOUR, DAY
from pyLibrary.env import http
from pyLibrary.meta import cache
from pyLibrary.sql import sql_list, sql_iso
from pyLibrary.sql.sqlite import quote_value, quote_list
from tuid import sql
from tuid.statslogger import StatsLogger
from tuid.util import MISSING, TuidMap, TuidLine, AnnotateFile, HG_URL

import tuid.clogger

DEBUG = False
ANNOTATE_DEBUG = False
VERIFY_TUIDS = True
RETRY = {"times": 3, "sleep": 5, "http": True}
ANN_WAIT_TIME = 5 * HOUR
MAX_CONCURRENT_ANN_REQUESTS = 5
MAX_ANN_REQUESTS_WAIT_TIME = 5 * SECOND
MAX_THREAD_WAIT_TIME = 5 * SECOND
WORK_OVERFLOW_BATCH_SIZE = 250
SQL_ANN_BATCH_SIZE = 5
SQL_BATCH_SIZE = 500
FILES_TO_PROCESS_THRESH = 5
ENABLE_TRY = False
DAEMON_WAIT_AT_NEWEST = 30 * SECOND # Time to wait at the newest revision before polling again.

GET_TUID_QUERY = "SELECT tuid FROM temporal WHERE file=? and revision=? and line=?"
GET_ANNOTATION_QUERY = "SELECT annotation FROM annotations WHERE revision=? and file=?"
GET_LATEST_MODIFICATION = "SELECT revision FROM latestFileMod WHERE file=?"


class TUIDService:

    @override
    def __init__(self, database, hg, hg_cache=None, conn=None, clogger=None, start_workers=True, kwargs=None):
        try:
            self.config = kwargs

            self.conn = conn if conn else sql.Sql(self.config.database.name)
            self.hg_cache = HgMozillaOrg(kwargs=self.config.hg_cache, use_cache=True) if self.config.hg_cache else Null
            self.hg_url = URL(hg.url)

            if not self.conn.get_one("SELECT name FROM sqlite_master WHERE type='table';"):
                self.init_db()

            self.locker = Lock()
            self.request_locker = Lock()
            self.ann_thread_locker = Lock()
            self.service_thread_locker = Lock()
            self.num_requests = 0
            self.ann_threads_running = 0
            self.service_threads_running = 0
            self.next_tuid = coalesce(self.conn.get_one("SELECT max(tuid)+1 FROM temporal")[0], 1)
            self.total_locker = Lock()
            self.total_files_requested = 0
            self.total_tuids_mapped = 0

            self.statsdaemon = StatsLogger()
            self.clogger = clogger if clogger else tuid.clogger.Clogger(
                conn=self.conn,
                tuid_service=self,
                start_workers=start_workers,
                kwargs=kwargs
            )
        except Exception as e:
            Log.error("can not setup service", cause=e)


    def tuid(self):
        """
        :return: next tuid
        """
        with self.locker:
            try:
                return self.next_tuid
            finally:
                self.next_tuid += 1


    def init_db(self):
        '''
        Creates all the tables, and indexes needed for the service.

        :return: None
        '''
        with self.conn.transaction() as t:
            t.execute('''
            CREATE TABLE temporal (
                tuid     INTEGER,
                revision CHAR(12) NOT NULL,
                file     TEXT,
                line     INTEGER
            );''')

            t.execute('''
            CREATE TABLE annotations (
                revision       CHAR(12) NOT NULL,
                file           TEXT,
                annotation     TEXT,
                PRIMARY KEY(revision, file)
            );''')

            # Used in frontier updating
            t.execute('''
            CREATE TABLE latestFileMod (
                file           TEXT,
                revision       CHAR(12) NOT NULL,
                PRIMARY KEY(file)
            );''')

            t.execute("CREATE UNIQUE INDEX temporal_rev_file ON temporal(revision, file, line)")
        Log.note("Tables created successfully")


    def _dummy_tuid_exists(self, transaction, file_name, rev):
        # True if dummy, false if not.
        # None means there is no entry.
        return None != transaction.get_one("select 1 from temporal where file=? and revision=? and line=?",
                                         (file_name, rev, 0))


    def _dummy_annotate_exists(self, transaction, file_name, rev):
        # True if dummy, false if not.
        # None means there is no entry.
        return None != transaction.get_one("select annotation from annotations where file=? and revision=?",
                                         (file_name, rev))


    def insert_tuid_dummy(self, transaction, rev, file_name, commit=True):
        # Inserts a dummy tuid: (-1,rev,file_name,0)
        if not self._dummy_tuid_exists(transaction, file_name, rev):
            transaction.execute(
                "INSERT INTO temporal (tuid, revision, file, line) VALUES (?, ?, ?, ?)",
                (-1, rev[:12], file_name, 0)
            )
        return MISSING


    def insert_annotate_dummy(self, transaction, rev, file_name, commit=True):
        # Inserts annotation dummy: (rev, file, '')
        if not self._dummy_annotate_exists(transaction, file_name, rev):
            self.insert_annotations(transaction, [(rev[:12], file_name, '')])


    def insert_annotations(self, transaction, data):
        if VERIFY_TUIDS:
            for _, _, tuids_string in data:
                self.destringify_tuids(tuids_string)

        transaction.execute(
            "INSERT INTO annotations (revision, file, annotation) VALUES " +
            sql_list(quote_list(row) for row in data)
        )


    def _get_annotation(self, rev, file, transaction=None):
        # Returns an annotation if it exists
        return coalesce(transaction, self.conn).get_one(GET_ANNOTATION_QUERY, (rev, file))[0]


    def _get_one_tuid(self, transaction, cset, path, line):
        # Returns a single TUID if it exists
        return transaction.get_one(
            "select tuid from temporal where revision=? and file=? and line=?",
            (cset, path, int(line))
        )

    def _get_latest_revision(self, file, transaction):
        # Returns the latest revision that we
        # have information on the requested file.
        return coalesce(transaction, self.conn).get_one(GET_LATEST_MODIFICATION, (file,))


    def stringify_tuids(self, tuid_list):
        # Turns the TuidMap list to a string for storage in
        # the annotations table.
        return "\n".join([','.join([str(x.tuid), str(x.line)]) for x in tuid_list])


    def destringify_tuids(self, tuids_string):
        # Builds up TuidMap list from annotation cache entry.
        try:
            lines = tuids_string.splitlines()
            line_origins = []
            for line in lines:
                if not line:
                    continue
                tuid, linenum = line.split(',')
                line_origins.append(
                    TuidMap(int(tuid), int(linenum))
                )
            return line_origins
        except Exception as e:
            Log.error("Invalid entry in tuids list:\n{{list}}", list=tuids_string, cause=e)


    # Gets a diff from a particular revision from https://hg.mozilla.org/
    def _get_hg_diff(self, cset, repo=None):
        def check_merge(description):
            if description.startswith("merge "):
                return True
            elif description.startswith("Merge "):
                return True
            return False

        if repo is None:
            repo = self.config.hg.branch
        tmp = self.hg_cache.get_revision(
            wrap({
                "changeset": {"id": cset},
                "branch": {"name": repo}
            }),
            None, False, True
        )
        output = tmp['changeset']['moves']
        output2 = {}
        output2['diffs'] = output

        merge_description = tmp['changeset']['description']
        output2['merge'] = check_merge(merge_description)
        return output2


    # Gets an annotated file from a particular revision from https://hg.mozilla.org/
    def _get_hg_annotate(self, cset, file, annotated_files, thread_num, repo, please_stop=None):
<<<<<<< HEAD
        with self.ann_thread_locker:
            self.ann_threads_running += 1
        url = HG_URL / repo / "json-annotate" / cset / file
=======
        url = self.hg_url / repo / "json-annotate" / cset / file
>>>>>>> f8a2a6fb
        if DEBUG:
            Log.note("HG: {{url}}", url=url)

        # Wait until there is room to request
        self.statsdaemon.update_anns_waiting(1)
        num_requests = MAX_CONCURRENT_ANN_REQUESTS
        timeout = Till(seconds=ANN_WAIT_TIME.seconds)
        while num_requests >= MAX_CONCURRENT_ANN_REQUESTS and not timeout:
            with self.request_locker:
                num_requests = self.num_requests
                if num_requests < MAX_CONCURRENT_ANN_REQUESTS:
                    self.num_requests += 1
                    break
            if ANNOTATE_DEBUG:
                Log.note("Waiting to request annotation at {{rev}} for file: {{file}}", rev=cset, file=file)
            Till(seconds=MAX_ANN_REQUESTS_WAIT_TIME.seconds).wait()
        self.statsdaemon.update_anns_waiting(-1)

        annotated_files[thread_num] = []
        if not timeout:
            try:
                annotated_files[thread_num] = http.get_json(url, retry=RETRY)
            except Exception as e:
                Log.warning("Unexpected error while trying to get annotate for {{url}}", url=url, cause=e)
            finally:
                with self.request_locker:
                    self.num_requests -= 1
        else:
            Log.warning(
                "Timeout {{timeout}} exceeded waiting for annotation: {{url}}",
                timeout=ANN_WAIT_TIME,
                url=url
            )
        with self.ann_thread_locker:
            self.ann_threads_running -= 1
        return


    def get_diffs(self, csets, repo=None):
        # Get all the diffs
        if repo is None:
            repo = self.config.hg.branch

        list_diffs = []
        for cset in csets:
            list_diffs.append({'cset': cset, 'diff': self._get_hg_diff(cset,repo=repo)})
        return list_diffs


    def get_tuids_from_revision(self, revision):
        """
        Gets the TUIDs for the files modified by a revision.

        :param revision: revision to get files from
        :return: list of (file, list(tuids)) tuples
        """
        result = []
        URL_TO_FILES = self.hg_url / self.config.hg.branch / 'json-info' / revision
        try:
            mozobject = http.get_json(url=URL_TO_FILES, retry=RETRY)
        except Exception as e:
            Log.warning("Unexpected error trying to get file list for revision {{revision}}", cause=e)
            return None

        files = mozobject[revision]['files']

        results = self.get_tuids(files, revision)
        return results


    @cache(duration=HOUR)
    def get_clog(self, clog_url):
        clog_obj = http.get_json(clog_url, retry=RETRY)
        return clog_obj


    @cache(duration=HOUR)
    def _check_branch(self, revision, branch):
        '''
        Used to find out if the revision is in the given branch.

        :param revision: Revision to check.
        :param branch: Branch to check revision on.
        :return: True/False - Found it/Didn't find it
        '''

        # Get a changelog
        clog_url = self.hg_url / branch / 'json-log' / revision
        try:
            Log.note("Searching through changelog {{url}}", url=clog_url)
            clog_obj = self.get_clog(clog_url)
            if isinstance(clog_obj, (text_type, str)):
                Log.note(
                    "Revision {{cset}} does not exist in the {{branch}} branch",
                    cset=revision, branch=branch
                )
                return False
        except Exception as e:
            Log.note("Unexpected error getting changset-log for {{url}}: {{error}}", url=clog_url, error=e)
            return False
        return True


    def mthread_testing_get_tuids_from_files(self, files, revision, results, res_position,
                                             going_forward=False, repo=None, please_stop=None):
        """
        Same as `get_tuids_from_files` but for multi-threaded service _result_ testing.
        :param files:
        :param revision:
        :param going_forward:
        :param repo:
        :param please_stop:
        :return:
        """
        Log.note("Thread {{pos}} is running.", pos=res_position)
        results[res_position], _ = self.get_tuids_from_files(files, revision, going_forward=going_forward, repo=repo)
        Log.note("Thread {{pos}} is ending.", pos=res_position)
        return


    def _add_thread(self):
        with self.service_thread_locker:
            self.service_threads_running += 1


    def _remove_thread(self):
        with self.service_thread_locker:
            self.service_threads_running -= 1


    def get_thread_count(self):
        with self.service_thread_locker:
            threads_running = self.service_threads_running
        return threads_running


    def get_tuids_from_files(
            self,
            files,
            revision,
            going_forward=False,
            repo=None,
            use_thread=True,
            max_csets_proc=30
        ):
        """
        Gets the TUIDs for a set of files, at a given revision.
        list(tuids) is an array of tuids, one tuid for each line, in order, and `null` if no tuid assigned

        Uses frontier updating to build and maintain the tuids for
        the given set of files. Use changelog to determine what revisions
        to process and get the files that need to be updated by looking
        at the diffs. If the latestFileMod table is empty, for any file,
        we perform an annotation-based update.

        This function assumes the newest file names are given, if they
        are not, then no TUIDs are returned for that file.

        IMPORTANT:
        If repo is set to None, the service will check if the revision is in
        the correct branch (to prevent catastrophic failures down the line) - this
        results in one extra changeset log call per request.
        If repo is set to something other than None, then we assume that the caller has already
        checked this and is giving a proper branch for the revision.

        :param files: list of files
        :param revision: revision to get files at
        :param repo: Branch to get files from (mozilla-central, or try)
        :param disable_thread: Disables the thread that spawns if the number of files to process exceeds the
                               threshold set by FILES_TO_PROCESS_THRESH.
        :param going_forward: When set to true, the frontiers always get updated to the given revision
                              even if we can't find a file's frontier. Otherwise, if a frontier is too far,
                              the latest revision will not be updated.
        :return: The following tuple which contains:
                    ([list of (file, list(tuids)) tuples], True/False if completed or not)
        """
        self._add_thread()
        completed = True

        if repo is None:
            repo = self.config.hg.branch
            check = self._check_branch(revision, repo)
            if not check:
                # Error was already output by _check_branch
                self._remove_thread()
                return [(file, []) for file in files], completed

        if repo in ('try',):
            # We don't need to keep latest file revisions
            # and other related things for this condition.

            # Enable the 'try' repo calls with ENABLE_TRY
            if ENABLE_TRY:
                result = self._get_tuids_from_files_try_branch(files, revision), completed
            else:
                result = [(file, []) for file in files], completed

            self._remove_thread()
            return result

        result = []
        revision = revision[:12]
        files = [file.lstrip('/') for file in files]
        frontier_update_list = []

        total = len(files)
        latestFileMod_inserts = {}
        new_files = []

        log_existing_files = []
        for count, file in enumerate(files):
            # Go through all requested files and
            # either update their frontier or add
            # them to the DB through an initial annotation.

            if DEBUG:
                Log.note(" {{percent|percent(decimal=0)}}|{{file}}", file=file, percent=count / total)

            with self.conn.transaction() as t:
                latest_rev = self._get_latest_revision(file, transaction=t)
                already_ann = self._get_annotation(revision, file, transaction=t)

            # Check if the file has already been collected at
            # this revision and get the result if so
            if already_ann:
                result.append((file,self.destringify_tuids(already_ann)))
                latestFileMod_inserts[file] = (file, revision)
                log_existing_files.append('exists|' + file)
                continue
            elif already_ann == '':
                result.append((file,[]))
                latestFileMod_inserts[file] = (file, revision)
                log_existing_files.append('removed|' + file)
                continue

            if (latest_rev and latest_rev[0] != revision):
                # File has a frontier, let's update it
                if DEBUG:
                    Log.note("Will update frontier for file {{file}}.", file=file)
                frontier_update_list.append((file, latest_rev[0]))
            elif latest_rev == revision:
                with self.conn.transaction() as t:
                    t.execute("DELETE FROM latestFileMod WHERE file = " + quote_value(file))
                new_files.append(file)
                Log.note(
                    "Missing annotation for existing frontier - readding: "
                    "{{rev}}|{{file}} ",
                    file=file, rev=revision
                )
            else:
                Log.note(
                    "Frontier update - adding: "
                    "{{rev}}|{{file}} ",
                    file=file, rev=revision
                )
                new_files.append(file)

        if DEBUG:
            Log.note(
                "Frontier update - already exist in DB: "
                "{{rev}} || {{file_list}} ",
                file_list=str(log_existing_files), rev=revision
            )
        else:
            Log.note(
                "Frontier update - already exist in DB for {{rev}}: "
                    "{{count}}/{{total}} | {{percent|percent}}",
                count=str(len(log_existing_files)), total=str(len(files)),
                rev=revision, percent=len(log_existing_files)/len(files)
            )

        if len(latestFileMod_inserts) > 0:
            with self.conn.transaction() as transaction:
                for _, inserts_list in jx.groupby(latestFileMod_inserts.values(), size=SQL_BATCH_SIZE):
                    transaction.execute(
                        "INSERT OR REPLACE INTO latestFileMod (file, revision) VALUES " +
                        sql_list(quote_list(i) for i in inserts_list)
                    )

        def update_tuids_in_thread(
                new_files,
                frontier_update_list,
                revision,
                using_thread,
                please_stop=None
            ):
            # Processes the new files and files which need their frontier updated
            # outside of the main thread as this can take a long time.

            result = []
            try:
                latestFileMod_inserts = {}
                if len(new_files) > 0:
                    # File has never been seen before, get it's initial
                    # annotation to work from in the future.
                    tmp_res = self.get_tuids(new_files, revision, commit=False)
                    if tmp_res:
                        result.extend(tmp_res)
                    else:
                        Log.note("Error occured for files " + str(new_files) + " in revision " + revision)

                    # If this file has not been seen before,
                    # add it to the latest modifications, else
                    # it's already in there so update its past
                    # revisions.
                    for file in new_files:
                        latestFileMod_inserts[file] = (file, revision)

                Log.note("Finished updating frontiers. Updating DB table `latestFileMod`...")
                if len(latestFileMod_inserts) > 0:
                    with self.conn.transaction() as transaction:
                        for _, inserts_list in jx.groupby(latestFileMod_inserts.values(), size=SQL_BATCH_SIZE):
                            transaction.execute(
                                "INSERT OR REPLACE INTO latestFileMod (file, revision) VALUES " +
                                sql_list(quote_list(i) for i in inserts_list)
                            )

                # If we have files that need to have their frontier updated, do that now
                if len(frontier_update_list) > 0:
                    tmp = self._update_file_frontiers(
                        frontier_update_list,
                        revision,
                        going_forward=going_forward,
                        max_csets_proc=max_csets_proc
                    )
                    result.extend(tmp)

            except Exception as e:
                Log.warning("Thread dead becasue of problem", cause=e)
                result = [[] for _ in range(len(new_files) + len(frontier_update_list))]
            finally:
                self._remove_thread()

                if using_thread:
                    self.statsdaemon.update_totals(0, len(result))

                Log.note("Completed work overflow for revision {{cset}}", cset=revision)
                return result

        threaded = False
        if use_thread:
            # If there are too many files to process, start a thread to do
            # that work and return completed as False.
            if (len(new_files) + len(frontier_update_list) > FILES_TO_PROCESS_THRESH):
                threaded = True

        if threaded:
            completed = False
            Log.note("Incomplete response given")

            thread_count = 0
            prev_ind = 0
            curr_ind = 0
            while curr_ind <= len(frontier_update_list) or curr_ind <= len(new_files):
                thread_count += 1
                prev_ind = curr_ind
                curr_ind += WORK_OVERFLOW_BATCH_SIZE
                recomputed_new = new_files[prev_ind:curr_ind]
                recomputed_frontier_updates = frontier_update_list[prev_ind:curr_ind]
                Thread.run(
                    'get_tuids_from_files (' + Random.base64(9) + ")",
                    update_tuids_in_thread, recomputed_new, recomputed_frontier_updates, revision, threaded
                )
            for _ in range(1, thread_count): # Skip the first thread
                self._add_thread()
        else:
            result.extend(
                update_tuids_in_thread(new_files, frontier_update_list, revision, threaded)
            )
            self._remove_thread()

        self.statsdaemon.update_totals(len(files), len(result))
        return result, completed


    def _apply_diff(self, transaction, annotation, diff, cset, file):
        '''
        Using an annotation ([(tuid,line)] - array
        of TuidMap objects), we change the line numbers to
        reflect a given diff and return them. diff must
        be a diff object returned from get_diff(cset, file).
        Only for going forward in time, not back.

        :param annotation: list of TuidMap objects
        :param diff: unified diff from get_diff
        :param cset: revision to apply diff at
        :param file: name of file diff is applied to
        :return:
        '''
        # Ignore merges, they have duplicate entries.
        if diff['merge']:
            return annotation, file
        if file.lstrip('/') == 'dev/null':
            return [], file

        list_to_insert = []
        new_ann = [x for x in annotation]
        new_ann.sort(key=lambda x: x.line)

        def add_one(tl_tuple, lines):
            start = tl_tuple.line
            return lines[:start-1] + [tl_tuple] + [TuidMap(tmap.tuid, int(tmap.line) + 1) for tmap in lines[start-1:]]

        def remove_one(start, lines):
            return lines[:start-1] + [TuidMap(tmap.tuid, int(tmap.line) - 1) for tmap in lines[start:]]

        for f_proc in diff['diffs']:
            new_fname = f_proc['new'].name.lstrip('/')
            old_fname = f_proc['old'].name.lstrip('/')
            if new_fname != file and old_fname != file:
                continue
            if old_fname != new_fname:
                if new_fname == 'dev/null':
                    return [], file
                # Change the file name so that new tuids
                # are correctly created.
                file = new_fname

            f_diff = f_proc['changes']
            for change in f_diff:
                if change.action == '+':
                    tuid_tmp = self._get_one_tuid(transaction, cset, file, change.line+1)
                    if not tuid_tmp:
                        new_tuid = self.tuid()
                        list_to_insert.append((new_tuid, cset, file, change.line+1))
                    else:
                        new_tuid = tuid_tmp[0]
                    new_ann = add_one(TuidMap(new_tuid, change.line+1), new_ann)
                elif change.action == '-':
                    new_ann = remove_one(change.line+1, new_ann)
            break # Found the file, exit searching

        if len(list_to_insert) > 0:
            count = 0
            for _, inserts_list in jx.groupby(list_to_insert, size=SQL_BATCH_SIZE):
                transaction.execute(
                    "INSERT INTO temporal (tuid, revision, file, line)"
                    " VALUES " +
                    sql_list(quote_list(tp) for tp in inserts_list)
                )

        return new_ann, file


    def _get_tuids_from_files_try_branch(self, files, revision):
        '''
        Gets files from a try revision. It abuses the idea that try pushes
        will come from various, but stable points (if people make many
        pushes on that revision). Furthermore, updates are generally done
        to a revision that should eventually have tuids already in the DB
        (i.e. overtime as people update to revisions that have a tuid annotation).

        :param files: Files to query.
        :param revision: Revision to get them at.
        :return: List of (file, tuids) tuples.
        '''

        repo = 'try'
        result = []
        log_existing_files = []
        files_to_update = []

        # Check if the files were already annotated.
        for file in files:
            with self.conn.transaction() as t:
                already_ann = self._get_annotation(revision, file, transaction=t)
            if already_ann:
                result.append((file, self.destringify_tuids(already_ann)))
                log_existing_files.append('exists|' + file)
                continue
            elif already_ann[0] == '':
                result.append((file, []))
                log_existing_files.append('removed|' + file)
                continue
            else:
                files_to_update.append(file)

        if len(log_existing_files) > 0:
            Log.note(
                "Try revision run - existing entries: {{count}}/{{total}} | {{percent}}",
                count=str(len(log_existing_files)),
                total=str(len(files)),
                percent=str(100*(len(log_existing_files)/len(files)))
            )

        if len(files_to_update) <= 0:
            Log.note("Found all files for try revision request: {{cset}}", cset=revision)
            return result

        # There are files to process, so let's find all the diffs.
        found_mc_patch = False
        diffs_to_get = [] # Will contain diffs in reverse order of application
        curr_rev = revision
        mc_revision = ''
        while not found_mc_patch:
            jsonrev_url = self.hg_url / repo / 'json-rev' / curr_rev
            try:
                Log.note("Searching through changelog {{url}}", url=jsonrev_url)
                clog_obj = self.get_clog(jsonrev_url)
                if isinstance(clog_obj, (text_type, str)):
                    Log.error(
                        "Revision {{cset}} does not exist in the {{branch}} branch",
                        cset=curr_rev, branch=repo
                    )
                if 'phase' not in clog_obj:
                    Log.warning(
                        "Unexpected error getting changset-log for {{url}}: `phase` entry cannot be found.",
                        url=jsonrev_url
                    )
                    return [(file, []) for file in files]
            except Exception as e:
                Log.warning(
                    "Unexpected error getting changset-log for {{url}}: {{error}}",
                    url=jsonrev_url, error=e
                )
                return [(file, []) for file in files]

            # When `phase` is public, the patch is (assumed to be)
            # in any repo other than try.
            if clog_obj['phase'] == 'public':
                found_mc_patch = True
                mc_revision = curr_rev
                continue
            elif clog_obj['phase'] == 'draft':
                diffs_to_get.append(curr_rev)
            else:
                Log.warning(
                    "Unknown `phase` state `{{state}}` encountered at revision {{cset}}",
                    cset=curr_rev, state=clog_obj['phase']
                )
                return [(file, []) for file in files]
            curr_rev = clog_obj['parents'][0][:12]

        added_files = {}
        removed_files = {}
        files_to_process = {}

        Log.note("Gathering diffs for: {{csets}}", csets=str(diffs_to_get))
        all_diffs = self.get_diffs(diffs_to_get, repo=repo)

        # Build a dict for faster access to the diffs
        parsed_diffs = {entry['cset']: entry['diff'] for entry in all_diffs}
        for csets_diff in all_diffs:
            cset_len12 = csets_diff['cset']
            parsed_diff = csets_diff['diff']['diffs']

            for f_added in parsed_diff:
                # Get new entries for removed files.
                new_name = f_added['new'].name.lstrip('/')
                old_name = f_added['old'].name.lstrip('/')

                # If we don't need this file, skip it
                if new_name not in files_to_update:
                    # If the file was removed, set a
                    # flag and return no tuids later.
                    if new_name == 'dev/null':
                        removed_files[old_name] = True
                    continue

                if old_name == 'dev/null':
                    added_files[new_name] = True
                    continue

                if new_name in files_to_process:
                    files_to_process[new_name].append(cset_len12)
                else:
                    files_to_process[new_name] = [cset_len12]

        # We've found a good patch (a public one), get it
        # for all files and apply the patch's onto it.
        curr_annotations = self.get_tuids(files, mc_revision, commit=False)
        curr_annots_dict = {file: mc_annot for file, mc_annot in curr_annotations}

        anns_to_get = []
        ann_inserts = []
        tmp_results = {}

        with self.conn.transaction() as transaction:
            for file in files_to_update:
                if file not in curr_annots_dict:
                    Log.note(
                        "WARNING: Missing annotation entry in mozilla-central branch revision {{cset}} "
                        "for {{file}}",
                        file=file, cset=mc_revision
                    )
                    # Try getting it from the try revision
                    anns_to_get.append(file)
                    continue

                if file in added_files:
                    Log.note("Try revision run - added: {{file}}", file=file)
                    anns_to_get.append(file)
                elif file in removed_files:
                    Log.note("Try revision run - removed: {{file}}", file=file)
                    ann_inserts.append((revision, file, ''))
                    tmp_results[file] = []
                elif file in files_to_process:
                    # Reverse the list, we always find the newest diff first
                    Log.note("Try revision run - modified: {{file}}", file=file)
                    csets_to_proc = files_to_process[file][::-1]
                    old_ann = curr_annots_dict[file]

                    # Apply all the diffs
                    tmp_res = old_ann
                    new_fname = file
                    for i in csets_to_proc:
                        tmp_res, new_fname = self._apply_diff(transaction, tmp_res, parsed_diffs[i], i, new_fname)

                    ann_inserts.append((revision, file, self.stringify_tuids(tmp_res)))
                    tmp_results[file] = tmp_res
                else:
                    # Nothing changed with the file, use it's current annotation
                    Log.note("Try revision run - not modified: {{file}}", file=file)
                    ann_inserts.append((revision, file, self.stringify_tuids(curr_annots_dict[file])))
                    tmp_results[file] = curr_annots_dict[file]

            # Insert and check annotations, get all that were
            # added by another thread.
            anns_added_by_other_thread = {}
            if len(ann_inserts) > 0:
                ann_inserts = list(set(ann_inserts))
                for _, tmp_inserts in jx.groupby(ann_inserts, size=SQL_ANN_BATCH_SIZE):
                    # Check if any were added in the mean time by another thread
                    recomputed_inserts = []
                    for rev, filename, tuids in tmp_inserts:
                        tmp_ann = self._get_annotation(rev, filename, transaction=transaction)
                        if not tmp_ann:
                            recomputed_inserts.append((rev, filename, tuids))
                        else:
                            anns_added_by_other_thread[filename] = self.destringify_tuids(tmp_ann)

                    try:
                        self.insert_annotations(transaction, recomputed_inserts)
                    except Exception as e:
                        Log.error("Error inserting into annotations table.", cause=e)

        if len(anns_to_get) > 0:
            result.extend(self.get_tuids(anns_to_get, revision, repo=repo))

        for f in tmp_results:
            tuids = tmp_results[f]
            if f in anns_added_by_other_thread:
                tuids = anns_added_by_other_thread[f]
            result.append((f, tuids))
        return result


    def _update_file_frontiers(
            self,
            frontier_list,
            revision,
            max_csets_proc=30,
            going_forward=False
        ):
        '''
        Update the frontier for all given files, up to the given revision.

        Built for quick continuous _forward_ updating of large sets
        of files of TUIDs. Backward updating should be done through
        get_tuids(files, revision). If we cannot find a frontier, we will
        stop looking after max_csets_proc and update all files at the given
        revision.

        :param frontier_list: list of files to update
        :param revision: revision to update files to
        :param max_csets_proc: maximum number of changeset logs to look through
                               to find past frontiers.
        :param going_forward: If we know the requested revision is in front
                              of the latest revision use this flag. Used when
                              the frontier is too far away. If this is not set and
                              a frontier is too far, the latest revision will not
                              be updated.
        :return: list of (file, list(tuids)) tuples
        '''

        # Get the changelogs and revisions until we find the
        # last one we've seen, and get the modified files in
        # each one.

        # Holds the files modified up to the last frontiers.
        files_to_process = {}

        # Holds all frontiers to find
        remaining_frontiers = {cset for cset in list(set([frontier for _, frontier in frontier_list]))}

        if len(remaining_frontiers) <= 1 and frontier_list[0][1] == revision:
            # If the latest revision is the requested revision,
            # and there is only one frontier requested
            # continue to the tuid querys.
            remaining_frontiers = {}

        # Revision we are searching from
        final_rev = revision

        # If this exceeds max_csets_proc,
        # all frontiers not found are considered lost
        csets_proced = 0

        # Holds info on how to apply the diffs onto each frontier,
        # and all known frontiers.
        diffs_to_frontier = {cset: [] for cset in remaining_frontiers}

<<<<<<< HEAD
        # Get the ordered revisions to apply
        Log.note("Getting changesets to apply on frontiers: {{frontier}}", frontier=str(list(remaining_frontiers)))
        for cset in diffs_to_frontier:
            diffs_to_frontier[cset] = self.clogger.get_revnnums_from_range(revision, cset)
=======
        Log.note("Searching for frontier(s): {{frontier}} ", frontier=str(list(remaining_frontiers)))
        Log.note(
            "Running on revision with HG URL: {{url}}",
            url=self.hg_url / self.config.hg.branch / 'rev' / revision
        )
        while remaining_frontiers:
            # Get a changelog
            clog_url = self.hg_url / self.config.hg.branch / 'json-log' / final_rev
            try:
                Log.note("Searching through changelog {{url}}", url=clog_url)
                clog_obj = http.get_json(clog_url, retry=RETRY)
                if isinstance(clog_obj, (text_type, str)):
                    Log.error(
                        "Revision {{cset}} does not exist in the {{branch}} branch",
                        cset=final_rev, branch=self.config.hg.branch
                    )
            except Exception as e:
                Log.error(
                    "Unexpected error getting changset-log for {{url}}: {{error}}",
                    url=clog_url,
                    error=e
                )

            # For each changeset in the log (except the last one
            # which is duplicated on the next log page requested.
            clog_obj_list = list(clog_obj['changesets'])
            for clog_cset in clog_obj_list[:-1]:
                nodes_cset = clog_cset['node'][:12]
>>>>>>> f8a2a6fb

        Log.note("Diffs to apply: {{csets}}", csets=str(diffs_to_frontier))

        added_files = {}
        removed_files = {}
        parsed_diffs = {}

        # This list is used to determine what files
        file_to_frontier = {file: frontier for file, frontier in frontier_list}

        # If there is at least one frontier that was found
        # Only get diffs that are needed (if any frontiers were not found)
        diffs_cache = []
        for cset in diffs_to_frontier:
            diffs_cache.extend([rev for revnum, rev in diffs_to_frontier[cset]])

        Log.note("Gathering diffs for: {{csets}}", csets=str(diffs_cache))
        all_diffs = self.get_diffs(diffs_cache)

        # Build a dict for faster access to the diffs,
        # to be used later when applying them.
        parsed_diffs = {diff_entry['cset']: diff_entry['diff'] for diff_entry in all_diffs}
        for csets_diff in all_diffs:
            cset_len12 = csets_diff['cset']
            parsed_diff = csets_diff['diff']['diffs']

            for f_added in parsed_diff:
                new_name = f_added['new'].name.lstrip('/')
                old_name = f_added['old'].name.lstrip('/')

                if new_name in file_to_frontier:
                    files_to_process[new_name] = True
                elif old_name in file_to_frontier:
                    files_to_process[old_name] = True

        # Process each file that needs it based on the
        # files_to_process list.
        result = []
        ann_inserts = []
        latestFileMod_inserts = {}
        anns_to_get = []
        total = len(file_to_frontier)
        tmp_results = {}

        with self.conn.transaction() as transaction:
            for count, (file, old_frontier) in enumerate(frontier_list):
                # If the file was modified, get it's newest
                # annotation and update the file.
                tmp_res = None
                if file in files_to_process:
                    # Process this file using the diffs found
                    tmp_ann = self._get_annotation(old_frontier, file, transaction)
                    if tmp_ann is None or tmp_ann == '' or self.destringify_tuids(tmp_ann) is None:
                        Log.warning(
                            "{{file}} has frontier but can't find old annotation for it in {{rev}}, "
                            "restarting it's frontier.",
                            rev=old_frontier,
                            file=file
                        )
                        anns_to_get.append(file)
                    else:
                        # File was modified, apply it's diffs
                        csets_to_proc = diffs_to_frontier[file_to_frontier[file]]
                        tmp_res = self.destringify_tuids(tmp_ann)
                        file_to_modify = AnnotateFile(
                            file,
                            [TuidLine(tuidmap, filename=file) for tuidmap in tmp_res],
                            tuid_service=self
                        )

                        backwards = False
                        if len(csets_to_proc) >= 1 and revision == csets_to_proc[0][1]:
                            backwards = True

                            # Reverse the list, we apply the frontier
                            # diff first when going backwards.
                            csets_to_proc = csets_to_proc[::-1]
                            Log.note("Applying diffs backwards...")

                        # Going either forward or backwards requires
                        # us to remove the first revision, which is
                        # either the requested revision if we are going
                        # backwards or the current frontier, if we are
                        # going forward.
                        csets_to_proc = csets_to_proc[1:]

                        # Apply the diffs
                        for diff_count, (_, rev) in enumerate(csets_to_proc):

                            # Use next revision when going backwards
                            # to add new lines correctly.
                            next_rev = revision
                            if diff_count + 1 < len(csets_to_proc):
                                _, next_rev = csets_to_proc[diff_count + 1]

                            if backwards:
                                file_to_modify = apply_diff_backwards(file_to_modify, parsed_diffs[rev])
                                file_to_modify.create_and_insert_tuids(next_rev)
                            else:
                                file_to_modify = apply_diff(file_to_modify, parsed_diffs[rev])
                                file_to_modify.create_and_insert_tuids(rev)
                            file_to_modify.reset_new_lines()

                        tmp_res = file_to_modify.lines_to_annotation()
                        ann_inserts.append((revision, file, self.stringify_tuids(tmp_res)))
                        Log.note(
                            "Frontier update - modified: {{count}}/{{total}} - {{percent|percent(decimal=0)}} "
                            "| {{rev}}|{{file}} ",
                            count=count+1,
                            total=total,
                            file=file,
                            rev=revision,
                            percent=count / total
                        )
                else:
                    old_ann = self._get_annotation(old_frontier, file, transaction)
                    if old_ann is None or (old_ann == '' and file in added_files):
                        # File is new (likely from an error), or re-added - we need to create
                        # a new initial entry for this file.
                        anns_to_get.append(file)
                        Log.note(
                            "Frontier update - readded: {{count}}/{{total}} - {{percent|percent(decimal=0)}} "
                            "| {{rev}}|{{file}} ",
                            count=count+1,
                            total=total,
                            file=file,
                            rev=revision,
                            percent=count / total
                        )
                    else:
                        # File was not modified since last
                        # known revision
                        tmp_res = self.destringify_tuids(old_ann) if old_ann != '' else []
                        ann_inserts.append((revision, file, old_ann))
                        Log.note(
                            "Frontier update - not modified: {{count}}/{{total}} - {{percent|percent(decimal=0)}} "
                            "| {{rev}}|{{file}} ",
                            count=count+1,
                            total=total,
                            file=file,
                            rev=revision,
                            percent=count / total
                        )

                if tmp_res:
                    tmp_results[file] = tmp_res
                else:
                    Log.note(
                        "Error occured for file {{file}} in revision {{revision}}",
                        file=file,
                        revision=revision
                    )
                    tmp_results[file] = []

                # If we have found all frontiers, update to the
                # latest revision. Otherwise, the requested
                # revision is too far away (can't be sure
                # if it's past). Unless we are told that we are
                # going forward.
                latestFileMod_inserts[file] = (file, revision)

            Log.note("Updating DB tables `latestFileMod` and `annotations`...")

            # No need to double-check if latesteFileMods has been updated before,
            # we perform an insert or replace any way.
            if len(latestFileMod_inserts) > 0:
                for _, inserts_list in jx.groupby(latestFileMod_inserts.values(), size=SQL_BATCH_SIZE):
                    transaction.execute(
                        "INSERT OR REPLACE INTO latestFileMod (file, revision) VALUES " +
                        sql_list(quote_list(i) for i in inserts_list)
                    )

            anns_added_by_other_thread = {}
            if len(ann_inserts) > 0:
                ann_inserts = list(set(ann_inserts))
                for _, tmp_inserts in jx.groupby(ann_inserts, size=SQL_ANN_BATCH_SIZE):
                    # Check if any were added in the mean time by another thread
                    recomputed_inserts = []
                    for rev, filename, string_tuids in tmp_inserts:
                        tmp_ann = self._get_annotation(rev, filename, transaction)
                        if not tmp_ann or tmp_ann == '':
                            recomputed_inserts.append((rev, filename, string_tuids))
                        else:
                            anns_added_by_other_thread[filename] = self.destringify_tuids(tmp_ann)

                    if len(recomputed_inserts) <= 0:
                        continue

                    try:
                        self.insert_annotations(transaction, recomputed_inserts)
                    except Exception as e:
                        Log.error("Error inserting into annotations table: {{inserting}}", inserting=recomputed_inserts, cause=e)

        if len(anns_to_get) > 0:
            result.extend(self.get_tuids(anns_to_get, revision, commit=False))

        for f in tmp_results:
            tuids = tmp_results[f]
            if f in anns_added_by_other_thread:
                tuids = anns_added_by_other_thread[f]
            result.append((copy.deepcopy(f), copy.deepcopy(tuids)))
        return result


    def get_tuids(self, files, revision, commit=True, chunk=50, repo=None):
        '''
        Wrapper for `_get_tuids` to limit the number of annotation calls to hg
        and separate the calls from DB transactions. Also used to simplify `_get_tuids`.

        :param files:
        :param revision:
        :param commit:
        :param chunk:
        :param repo:
        :return:
        '''
        results = []
        revision = revision[:12]

        # For a single file, there is no need
        # to put it in an array when given.
        if not isinstance(files, list):
            files = [files]
        if repo is None:
            repo = self.config.hg.branch

        for _, new_files in jx.groupby(files, size=chunk):
            for count, file in enumerate(new_files):
                new_files[count] = file.lstrip('/')

            annotations_to_get = []
            for file in new_files:
                with self.conn.transaction() as t:
                    already_ann = self._get_annotation(revision, file, transaction=t)
                if already_ann:
                    results.append((file, self.destringify_tuids(already_ann)))
                elif already_ann == '':
                    results.append((file, []))
                else:
                    annotations_to_get.append(file)

            if not annotations_to_get:
                # No new annotations to get, so get next set
                continue

            # Get all the annotations in parallel and
            # store in annotated_files and
            # prevent too many threads from starting up here.
            self.statsdaemon.update_threads_waiting(len(annotations_to_get))
            num_threads = chunk
            timeout = Till(seconds=ANN_WAIT_TIME.seconds)
            while num_threads >= chunk and not timeout:
                with self.ann_thread_locker:
                    num_threads = self.ann_threads_running
                    if num_threads <= chunk:
                        break
                Till(seconds=MAX_THREAD_WAIT_TIME.seconds).wait()
            self.statsdaemon.update_threads_waiting(-len(annotations_to_get))

            if timeout:
                Log.warning(
                    "Timeout {{timeout}} exceeded waiting to start annotation threads.",
                    timeout=MAX_ANN_REQUESTS_WAIT_TIME
                )
                annotated_files = [[] for _ in annotations_to_get]
            else:
                # Recompute annotations to get here, in case we've waited
                # a while.
                old_annotations_len = len(annotations_to_get)
                new_annotations_to_get = []
                for file in annotations_to_get:
                    with self.conn.transaction() as t:
                        already_ann = self._get_annotation(revision, file, transaction=t)
                    if already_ann:
                        results.append((file, self.destringify_tuids(already_ann)))
                    elif already_ann == '':
                        results.append((file, []))
                    else:
                        new_annotations_to_get.append(file)
                annotations_to_get = new_annotations_to_get

                if not annotations_to_get:
                    continue

                annotated_files = [None] * len(annotations_to_get)
                threads = [
                    Thread.run(
                        str(thread_count),
                        self._get_hg_annotate,
                        revision,
                        annotations_to_get[thread_count],
                        annotated_files,
                        thread_count,
                        repo
                    )
                    for thread_count, _ in enumerate(annotations_to_get)
                ]
                for t in threads:
                    t.join()

                # Help for memory, because `chunk` (or a lot of)
                # threads are started at once.
                del threads

            with self.conn.transaction() as transaction:
                results.extend(
                    self._get_tuids(
                        transaction, annotations_to_get, revision, annotated_files, commit=commit, repo=repo
                    )
                )

            del annotations_to_get[:]
            del annotated_files[:]

        # Help for memory
        gc.collect()
        return results


    def insert_tuids_with_duplicates(self, transaction, file, revision, new_lines, line_origins):
        '''
        Inserts new lines while creating tuids and handles duplicate entries.
        :param new_lines: A list of new line numbers.
        :param line_origins: A list of all lines as tuples (file, revision, line)
        :return:
        '''

        '''
            HG Annotate Bug, Issue #58:
            Here is where we assign the new tuids for the first
            time we see duplicate entries - they are left
            in `new_line_origins` after duplicates are found.
            We only remove it from the lines to insert. In future
            requests, the tuid will be duplicated in _get_tuids.
        '''

        new_line_origins = {
            line_num: (self.tuid(),) + line_origins[line_num - 1]
            for line_num in new_lines
        }

        duplicate_lines = {
            line_num + 1: line
            for line_num, line in enumerate(line_origins)
            if line in line_origins[:line_num]
        }
        if len(duplicate_lines) > 0:
            Log.note(
                "Duplicates found in {{file}} at {{cset}}: {{dupes}}",
                file=file,
                cset=revision,
                dupes=str(duplicate_lines)
            )
            lines_to_insert = [
                line
                for line_num, line in new_line_origins.items()
                if line_num not in duplicate_lines
            ]
        else:
            lines_to_insert = new_line_origins.values()

        for _, part_of_insert in jx.groupby(lines_to_insert, size=SQL_BATCH_SIZE):
            transaction.execute(
                "INSERT INTO temporal (tuid, file, revision, line)"
                " VALUES " +
                sql_list(
                    sql_iso(
                        sql_list(map(quote_value, (tuid, f, rev, line_num)))
                    ) for tuid, f, rev, line_num in list(part_of_insert)
                )
            )

        return new_line_origins


    def get_new_lines(self, transaction, line_origins):
        '''
        Checks if any lines were already added.
        :param transaction:
        :param line_origins:
        :return:
        '''
        file_names = list(set([f for f, _, _ in line_origins]))
        revs_to_find = list(set([rev for _, rev, _ in line_origins]))
        lines_to_find = list(set([line for _, _, line in line_origins]))
        existing_tuids_tmp = {
            str((file, revision, line)): tuid
            for tuid, file, revision, line in transaction.query(
                "SELECT tuid, file, revision, line FROM temporal"
                " WHERE file IN " + sql_iso(sql_list(map(quote_value, file_names))) +
                " AND revision IN " + sql_iso(sql_list(map(quote_value, revs_to_find))) +
                " AND line IN " + sql_iso(sql_list(map(quote_value, lines_to_find)))
            ).data
        }

        # Explicitly remove reference cycle
        del file_names
        del revs_to_find
        del lines_to_find

        # Recompute existing tuids based on line_origins
        # entry ordering because we can't order them any other way
        # since the `line` entry in the `temporal` table is relative
        # to it's creation date, not the currently requested
        # annotation.
        existing_tuids = {}
        for line_num, ann_entry in enumerate(line_origins):
            if str(ann_entry) in existing_tuids_tmp:
                existing_tuids[line_num + 1] = copy.deepcopy(existing_tuids_tmp[str(ann_entry)])

        new_lines = set([line_num + 1 for line_num, _ in enumerate(line_origins)]) - set(existing_tuids.keys())
        return new_lines, existing_tuids


    def _get_tuids(
            self,
            transaction,
            files,
            revision,
            annotated_files,
            commit=True,
            repo=None
        ):
        '''
        Returns (TUID, line) tuples for a given file at a given revision.

        Uses json-annotate to find all lines in this revision, then it updates
        the database with any missing revisions for the file changes listed
        in annotate. Then, we use the information from annotate coupled with the
        diff information that was inserted into the DB to return TUIDs. This way
        we don't have to deal with child, parents, dates, etc..

        :param files: list of files to process
        :param revision: revision at which to get the file
        :param annotated_files: annotations for each file
        :param commit: True to commit new TUIDs else False
        :param repo: The branch to get tuids from
        :return: List of TuidMap objects
        '''
        results = []
        for fcount, annotated_object in enumerate(annotated_files):
            file = files[fcount]
            # TODO: Replace old empty annotation if a new one is found
            # TODO: at the same revision and if it is not empty as well.
            # Make sure we are not adding the same thing another thread
            # added.
            tmp_ann = self._get_annotation(revision, file, transaction=transaction)
            if tmp_ann != None:
                results.append((file, self.destringify_tuids(tmp_ann)))
                continue

            # If it's not defined at this revision, we need to add it in
            errored = False
            if isinstance(annotated_object, (text_type, str)):
                errored = True
                Log.warning(
                    "{{file}} does not exist in the revision={{cset}} branch={{branch_name}}",
                    branch_name=repo,
                    cset=revision,
                    file=file
                )
            elif annotated_object is None:
                Log.warning(
                    "Unexpected error getting annotation for: {{file}} in the revision={{cset}} branch={{branch_name}}",
                    branch_name=repo,
                    cset=revision,
                    file=file
                )
                errored = True
            elif 'annotate' not in annotated_object:
                Log.warning(
                    "Missing annotate, type got: {{ann_type}}, expecting:dict returned when getting "
                    "annotation for: {{file}} in the revision {{cset}}",
                    cset=revision, file=file, ann_type=type(annotated_object)
                )
                errored = True

            if errored:
                Log.note("Inserting dummy entry...")
                self.insert_tuid_dummy(transaction, revision, file, commit=commit)
                self.insert_annotate_dummy(transaction, revision, file, commit=commit)
                results.append((file, []))
                continue

            # Gather all missing csets and the
            # corresponding lines.
            line_origins = []
            for node in annotated_object['annotate']:
                cset_len12 = node['node'][:12]

                # If the line added by `cset_len12` is not known
                # add it. Use the 'abspath' field to determine the
                # name of the file it was created in (in case it was
<<<<<<< HEAD
                # changed). Copy to make sure we don't create a reference
                # here.
                line_origins.append(copy.deepcopy((node['abspath'], cset_len12, int(node['targetline']))))
=======
                # changed).
                line_origins.append((node['abspath'], cset_len12, int(node['targetline'])))

            file_names = list(set([f for f, _, _ in line_origins]))
            revs_to_find = list(set([rev for _, rev, _ in line_origins]))
            lines_to_find = list(set([line for _, _, line in line_origins]))
            existing_tuids_tmp = {
                str((file, revision, line)): tuid
                for tuid, file, revision, line in transaction.query(
                    "SELECT tuid, file, revision, line FROM temporal"
                    " WHERE file IN " + quote_list(file_names) +
                    " AND revision IN " + quote_list(revs_to_find) +
                    " AND line IN " + quote_list(lines_to_find)
                ).data
            }

            # Recompute existing tuids based on line_origins
            # entry ordering because we can't order them any other way
            # since the `line` entry in the `temporal` table is relative
            # to it's creation date, not the currently requested
            # annotation.
            existing_tuids = {
                (line_num+1): existing_tuids_tmp[str(ann_entry)]
                for line_num, ann_entry in enumerate(line_origins)
                if str(ann_entry) in existing_tuids_tmp
            }
            new_lines = set([line_num+1 for line_num, _ in enumerate(line_origins)]) - set(existing_tuids.keys())
>>>>>>> f8a2a6fb

            # Update DB with any revisions found in annotated
            # object that are not in the DB.
            new_line_origins = {}
            new_lines, existing_tuids = self.get_new_lines(transaction, line_origins)
            if len(new_lines) > 0:
                try:
                    new_line_origins = self.insert_tuids_with_duplicates(
                        transaction,
                        file,
                        revision,
                        new_lines,
                        line_origins
                    )

                    # Format so we don't have to use [0] to get at the tuids
                    for linenum in new_line_origins:
                        new_line_origins[linenum] = new_line_origins[linenum][0]
                except Exception as e:
                    # Something broke for this file, ignore it and go to the
                    # next one.
                    Log.note("Failed to insert new tuids {{cause}}", cause=e)
                    continue

            tuids = []
            for line_ind, line_origin in enumerate(line_origins):
                line_num = line_ind + 1
                if line_num in existing_tuids:
                    tuids.append(TuidMap(existing_tuids[line_num], line_num))
                else:
                    tuids.append(TuidMap(new_line_origins[line_num], line_num))

            str_tuids = self.stringify_tuids(tuids)
            entry = [(
                revision,
                file,
                str_tuids
            )]

            self.insert_annotations(
                transaction,
                entry
            )
            results.append((copy.deepcopy(file), copy.deepcopy(tuids)))

        return results


    def _daemon(self, please_stop, only_coverage_revisions=False):
        '''
        Runs continuously to prefill the temporal and
        annotations table with the coverage revisions*.

        * A coverage revision is a revision which has had
        code coverage run on it.

        :param please_stop: Used to stop the daemon
        :return: None
        '''
        while not please_stop:
            # Get all known files and their latest revisions on the frontier
            files_n_revs = self.conn.get("SELECT file, revision FROM latestFileMod")

            # Split these files into groups of revisions to make it
            # easier to update them. If we group them together, we
            # may end up updating groups that are new back to older
            # revisions.
            revs = {rev: [] for rev in set([file_n_rev[1] for file_n_rev in files_n_revs])}
            for file_n_rev in files_n_revs:
                revs[file_n_rev[1]].append(file_n_rev[0])

            # Go through each frontier and update it
            ran_changesets = False
            coverage_revisions = None
            for frontier in revs:
                if please_stop:
                    return

                files = revs[frontier]

                # Go through changeset logs until we find the last
                # known frontier for this revision group.
                csets = []
                final_rev = ''
                found_last_frontier = False
                Log.note("Searching for frontier: {{frontier}} ", frontier=frontier)
                Log.note("HG URL: {{url}}", url=self.hg_url / self.config.hg.branch / 'rev' / frontier)
                while not found_last_frontier:
                    # Get a changelog
                    clog_url = self.hg_url / self.config.hg.branch / 'json-log' / final_rev
                    try:
                        clog_obj = self.get_clog(clog_url)
                    except Exception as e:
                        Log.error("Unexpected error getting changset-log for {{url}}", url=clog_url, error=e)

                    cset = ''
                    still_looking = True
                    # For each changeset/node
                    for clog_cset in clog_obj['changesets']:
                        cset = clog_cset['node'][:12]
                        if cset == frontier:
                            still_looking = False
                            break
                        csets.append(cset)

                    if not still_looking:
                        found_last_frontier = True
                    final_rev = cset

                # No csets found means that we are already
                # at the latest revisions.
                if len(csets) == 0:
                    continue

                # Get all the latest ccov and jsdcov revisions
                if (not coverage_revisions) and only_coverage_revisions:
                    active_data_url = 'http://activedata.allizom.org/query'
                    query_json = {
                        "limit": 1000,
                        "from": "task",
                        "where": {"and": [
                            {"in": {"build.type": ["ccov", "jsdcov"]}},
                            {"gte": {"run.timestamp": {"date": "today-day"}}},
                            {"eq": {"repo.branch.name": self.config.hg.branch}}
                        ]},
                        "select": [
                            {"aggregate": "min", "value": "run.timestamp"},
                            {"aggregate": "count"}
                        ],
                        "groupby": ["repo.changeset.id12"]
                    }
                    coverage_revisions_resp = http.post_json(active_data_url, retry=RETRY, data=query_json)
                    coverage_revisions = [rev_arr[0] for rev_arr in coverage_revisions_resp.data]

                # Reverse changeset list and for each code coverage revision
                # found by going through the list from oldest to newest,
                # update _all known_ file frontiers to that revision.
                csets.reverse()
                prev_cset = frontier
                for cset in csets:
                    if please_stop:
                        return
                    if only_coverage_revisions:
                        if cset not in coverage_revisions:
                            continue
                    if DEBUG:
                        Log.note("Moving frontier {{frontier}} forward to {{cset}}.", frontier=prev_cset, cset=cset)

                    # Update files
                    self.get_tuids_from_files(files, cset)

                    ran_changesets = True
                    prev_cset = cset

            if not ran_changesets:
                (please_stop | Till(seconds=DAEMON_WAIT_AT_NEWEST.seconds)).wait()<|MERGE_RESOLUTION|>--- conflicted
+++ resolved
@@ -247,13 +247,9 @@
 
     # Gets an annotated file from a particular revision from https://hg.mozilla.org/
     def _get_hg_annotate(self, cset, file, annotated_files, thread_num, repo, please_stop=None):
-<<<<<<< HEAD
         with self.ann_thread_locker:
             self.ann_threads_running += 1
-        url = HG_URL / repo / "json-annotate" / cset / file
-=======
         url = self.hg_url / repo / "json-annotate" / cset / file
->>>>>>> f8a2a6fb
         if DEBUG:
             Log.note("HG: {{url}}", url=url)
 
@@ -956,41 +952,10 @@
         # and all known frontiers.
         diffs_to_frontier = {cset: [] for cset in remaining_frontiers}
 
-<<<<<<< HEAD
         # Get the ordered revisions to apply
         Log.note("Getting changesets to apply on frontiers: {{frontier}}", frontier=str(list(remaining_frontiers)))
         for cset in diffs_to_frontier:
             diffs_to_frontier[cset] = self.clogger.get_revnnums_from_range(revision, cset)
-=======
-        Log.note("Searching for frontier(s): {{frontier}} ", frontier=str(list(remaining_frontiers)))
-        Log.note(
-            "Running on revision with HG URL: {{url}}",
-            url=self.hg_url / self.config.hg.branch / 'rev' / revision
-        )
-        while remaining_frontiers:
-            # Get a changelog
-            clog_url = self.hg_url / self.config.hg.branch / 'json-log' / final_rev
-            try:
-                Log.note("Searching through changelog {{url}}", url=clog_url)
-                clog_obj = http.get_json(clog_url, retry=RETRY)
-                if isinstance(clog_obj, (text_type, str)):
-                    Log.error(
-                        "Revision {{cset}} does not exist in the {{branch}} branch",
-                        cset=final_rev, branch=self.config.hg.branch
-                    )
-            except Exception as e:
-                Log.error(
-                    "Unexpected error getting changset-log for {{url}}: {{error}}",
-                    url=clog_url,
-                    error=e
-                )
-
-            # For each changeset in the log (except the last one
-            # which is duplicated on the next log page requested.
-            clog_obj_list = list(clog_obj['changesets'])
-            for clog_cset in clog_obj_list[:-1]:
-                nodes_cset = clog_cset['node'][:12]
->>>>>>> f8a2a6fb
 
         Log.note("Diffs to apply: {{csets}}", csets=str(diffs_to_frontier))
 
@@ -1484,39 +1449,9 @@
                 # If the line added by `cset_len12` is not known
                 # add it. Use the 'abspath' field to determine the
                 # name of the file it was created in (in case it was
-<<<<<<< HEAD
                 # changed). Copy to make sure we don't create a reference
                 # here.
                 line_origins.append(copy.deepcopy((node['abspath'], cset_len12, int(node['targetline']))))
-=======
-                # changed).
-                line_origins.append((node['abspath'], cset_len12, int(node['targetline'])))
-
-            file_names = list(set([f for f, _, _ in line_origins]))
-            revs_to_find = list(set([rev for _, rev, _ in line_origins]))
-            lines_to_find = list(set([line for _, _, line in line_origins]))
-            existing_tuids_tmp = {
-                str((file, revision, line)): tuid
-                for tuid, file, revision, line in transaction.query(
-                    "SELECT tuid, file, revision, line FROM temporal"
-                    " WHERE file IN " + quote_list(file_names) +
-                    " AND revision IN " + quote_list(revs_to_find) +
-                    " AND line IN " + quote_list(lines_to_find)
-                ).data
-            }
-
-            # Recompute existing tuids based on line_origins
-            # entry ordering because we can't order them any other way
-            # since the `line` entry in the `temporal` table is relative
-            # to it's creation date, not the currently requested
-            # annotation.
-            existing_tuids = {
-                (line_num+1): existing_tuids_tmp[str(ann_entry)]
-                for line_num, ann_entry in enumerate(line_origins)
-                if str(ann_entry) in existing_tuids_tmp
-            }
-            new_lines = set([line_num+1 for line_num, _ in enumerate(line_origins)]) - set(existing_tuids.keys())
->>>>>>> f8a2a6fb
 
             # Update DB with any revisions found in annotated
             # object that are not in the DB.
