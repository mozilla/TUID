# encoding: utf-8
#
#
# This Source Code Form is subject to the terms of the Mozilla Public
# License, v. 2.0. If a copy of the MPL was not distributed with this file,
# You can obtain one at http://mozilla.org/MPL/2.0/.
from __future__ import absolute_import
from __future__ import division
from __future__ import unicode_literals

import gc
from mo_times import Timer
from jx_python import jx
from mo_dots import Null, coalesce, wrap
from mo_future import text_type
from mo_hg.hg_mozilla_org import HgMozillaOrg
from mo_hg.apply import apply_diff, apply_diff_backwards
from mo_files.url import URL
from mo_kwargs import override
from mo_logs import Log
from mo_math.randoms import Random
from mo_threads import Till, Thread, Lock
from mo_times.durations import SECOND, HOUR, DAY
from pyLibrary.env import http
from pyLibrary.meta import cache
from pyLibrary.sql import sql_list, sql_iso
from pyLibrary.sql.sqlite import quote_value
from tuid import sql
from tuid.statslogger import StatsLogger
from tuid.util import MISSING, TuidMap, TuidLine, AnnotateFile, HG_URL

import tuid.clogger

DEBUG = False
ANNOTATE_DEBUG = False
VERIFY_TUIDS = True
RETRY = {"times": 3, "sleep": 5, "http": True}
ANN_WAIT_TIME = 5 * HOUR
MAX_CONCURRENT_ANN_REQUESTS = 5
MAX_ANN_REQUESTS_WAIT_TIME = 5 * SECOND
MAX_THREAD_WAIT_TIME = 5 * SECOND
WORK_OVERFLOW_BATCH_SIZE = 3
SQL_ANN_BATCH_SIZE = 5
SQL_BATCH_SIZE = 500
FILES_TO_PROCESS_THRESH = 5
ENABLE_TRY = False
DAEMON_WAIT_AT_NEWEST = 30 * SECOND # Time to wait at the newest revision before polling again.

GET_TUID_QUERY = "SELECT tuid FROM temporal WHERE file=? and revision=? and line=?"
GET_ANNOTATION_QUERY = "SELECT annotation FROM annotations WHERE revision=? and file=?"
GET_LATEST_MODIFICATION = "SELECT revision FROM latestFileMod WHERE file=?"


class TUIDService:

    @override
    def __init__(self, database, hg, hg_cache=None, conn=None, clogger=None, start_workers=True, kwargs=None):
        try:
            self.config = kwargs

            self.conn = conn if conn else sql.Sql(self.config.database.name)
            self.hg_cache = HgMozillaOrg(kwargs=self.config.hg_cache, use_cache=True) if self.config.hg_cache else Null

            if not self.conn.get_one("SELECT name FROM sqlite_master WHERE type='table';"):
                self.init_db()

            self.locker = Lock()
            self.request_locker = Lock()
            self.ann_thread_locker = Lock()
            self.service_thread_locker = Lock()
            self.num_requests = 0
            self.ann_threads_running = 0
            self.service_threads_running = 0
            self.next_tuid = coalesce(self.conn.get_one("SELECT max(tuid)+1 FROM temporal")[0], 1)
            self.total_locker = Lock()
            self.total_files_requested = 0
            self.total_tuids_mapped = 0

            self.statsdaemon = StatsLogger()
            self.clogger = clogger if clogger else tuid.clogger.Clogger(
                conn=self.conn,
                tuid_service=self,
                start_workers=start_workers,
                kwargs=kwargs
            )
        except Exception as e:
            Log.error("can not setup service", cause=e)


    def tuid(self):
        """
        :return: next tuid
        """
        with self.locker:
            try:
                return self.next_tuid
            finally:
                self.next_tuid += 1


    def init_db(self):
        '''
        Creates all the tables, and indexes needed for the service.

        :return: None
        '''
        with self.conn.transaction() as t:
            t.execute('''
            CREATE TABLE temporal (
                tuid     INTEGER,
                revision CHAR(12) NOT NULL,
                file     TEXT,
                line     INTEGER
            );''')

            t.execute('''
            CREATE TABLE annotations (
                revision       CHAR(12) NOT NULL,
                file           TEXT,
                annotation     TEXT,
                PRIMARY KEY(revision, file)
            );''')

            # Used in frontier updating
            t.execute('''
            CREATE TABLE latestFileMod (
                file           TEXT,
                revision       CHAR(12) NOT NULL,
                PRIMARY KEY(file)
            );''')

            t.execute("CREATE UNIQUE INDEX temporal_rev_file ON temporal(revision, file, line)")
        Log.note("Tables created successfully")


    def _dummy_tuid_exists(self, transaction, file_name, rev):
        # True if dummy, false if not.
        # None means there is no entry.
        return None != transaction.get_one("select 1 from temporal where file=? and revision=? and line=?",
                                         (file_name, rev, 0))


    def _dummy_annotate_exists(self, transaction, file_name, rev):
        # True if dummy, false if not.
        # None means there is no entry.
        return None != transaction.get_one("select annotation from annotations where file=? and revision=?",
                                         (file_name, rev))


    def insert_tuid_dummy(self, transaction, rev, file_name, commit=True):
        # Inserts a dummy tuid: (-1,rev,file_name,0)
        if not self._dummy_tuid_exists(transaction, file_name, rev):
            transaction.execute(
                "INSERT INTO temporal (tuid, revision, file, line) VALUES (?, ?, ?, ?)",
                (-1, rev[:12], file_name, 0)
            )
            # if commit:
            #     self.conn.commit()
        return MISSING


    def insert_annotate_dummy(self, transaction, rev, file_name, commit=True):
        # Inserts annotation dummy: (rev, file, '')

        if not self._dummy_annotate_exists(transaction, file_name, rev):
            self.insert_annotations(transaction, [(rev[:12], file_name, '')])


    def insert_annotations(self, transaction, data):
        if VERIFY_TUIDS:
            for _, _, tuids_string in data:
                self.destringify_tuids(tuids_string)

        transaction.execute(
            "INSERT INTO annotations (revision, file, annotation) VALUES " +
            sql_list(sql_iso(sql_list(map(quote_value, row))) for row in data)
        )


    def _get_annotation(self, rev, file, transaction=None):
        # Returns an annotation if it exists
        return coalesce(transaction, self.conn).get_one(GET_ANNOTATION_QUERY, (rev, file))[0]


    def _get_one_tuid(self, transaction, cset, path, line):
        # Returns a single TUID if it exists
        return transaction.get_one(
            "select tuid from temporal where revision=? and file=? and line=?",
            (cset, path, int(line))
        )

    def _get_latest_revision(self, file, transaction):
        # Returns the latest revision that we
        # have information on the requested file.
        return coalesce(transaction, self.conn).get_one(GET_LATEST_MODIFICATION, (file,))


    def stringify_tuids(self, tuid_list):
        # Turns the TuidMap list to a string for storage in
        # the annotations table.
        return "\n".join([','.join([str(x.tuid), str(x.line)]) for x in tuid_list])


    def destringify_tuids(self, tuids_string):
        # Builds up TuidMap list from annotation cache entry.
        try:
            lines = tuids_string.splitlines()
            line_origins = []
            for line in lines:
                if not line:
                    continue
                tuid, linenum = line.split(',')
                line_origins.append(
                    TuidMap(int(tuid), int(linenum))
                )
            return line_origins
        except Exception as e:
            Log.error("Invalid entry in tuids list:\n{{list}}", list=tuids_string, cause=e)


    # Gets a diff from a particular revision from https://hg.mozilla.org/
    def _get_hg_diff(self, cset, repo=None):
        def check_merge(description):
            if description.startswith("merge "):
                return True
            elif description.startswith("Merge "):
                return True
            return False

        if repo is None:
            repo = self.config.hg.branch
        tmp = self.hg_cache.get_revision(
            wrap({
                "changeset": {"id": cset},
                "branch": {"name": repo}
            }),
            None, False, True
        )
        output = tmp['changeset']['moves']
        output2 = {}
        output2['diffs'] = output

        merge_description = tmp['changeset']['description']
        output2['merge'] = check_merge(merge_description)
        return output2


    # Gets an annotated file from a particular revision from https://hg.mozilla.org/
    def _get_hg_annotate(self, cset, file, annotated_files, thread_num, repo, please_stop=None):
        with self.ann_thread_locker:
            self.ann_threads_running += 1
        url = HG_URL / repo / "json-annotate" / cset / file
        if DEBUG:
            Log.note("HG: {{url}}", url=url)

        # Wait until there is room to request
        self.statsdaemon.update_anns_waiting(1)
        num_requests = MAX_CONCURRENT_ANN_REQUESTS
        timeout = Till(seconds=ANN_WAIT_TIME.seconds)
        while num_requests >= MAX_CONCURRENT_ANN_REQUESTS and not timeout:
            with self.request_locker:
                num_requests = self.num_requests
                if num_requests < MAX_CONCURRENT_ANN_REQUESTS:
                    self.num_requests += 1
                    break
            if ANNOTATE_DEBUG:
                Log.note("Waiting to request annotation at {{rev}} for file: {{file}}", rev=cset, file=file)
            Till(seconds=MAX_ANN_REQUESTS_WAIT_TIME.seconds).wait()
        self.statsdaemon.update_anns_waiting(-1)

        annotated_files[thread_num] = []
        if not timeout:
            try:
                annotated_files[thread_num] = http.get_json(url, retry=RETRY)
            except Exception as e:
                Log.warning("Unexpected error while trying to get annotate for {{url}}", url=url, cause=e)
            finally:
                with self.request_locker:
                    self.num_requests -= 1
        else:
            Log.warning(
                "Timeout {{timeout}} exceeded waiting for annotation: {{url}}",
                timeout=ANN_WAIT_TIME,
                url=url
            )
        with self.ann_thread_locker:
            self.ann_threads_running -= 1
        return


    def get_diffs(self, csets, repo=None):
        # Get all the diffs
        if repo is None:
            repo = self.config.hg.branch

        list_diffs = []
        for cset in csets:
            list_diffs.append({'cset': cset, 'diff': self._get_hg_diff(cset,repo=repo)})
        return list_diffs


    def get_tuids_from_revision(self, revision):
        """
        Gets the TUIDs for the files modified by a revision.

        :param revision: revision to get files from
        :return: list of (file, list(tuids)) tuples
        """
        result = []
        URL_TO_FILES = HG_URL / self.config.hg.branch / 'json-info' / revision
        try:
            mozobject = http.get_json(url=URL_TO_FILES, retry=RETRY)
        except Exception as e:
            Log.warning("Unexpected error trying to get file list for revision {{revision}}", cause=e)
            return None

        files = mozobject[revision]['files']

        results = self.get_tuids(files, revision)
        return results


    @cache(duration=DAY)
    def get_clog(self, clog_url):
        clog_obj = http.get_json(clog_url, retry=RETRY)
        return clog_obj


    @cache(duration=DAY)
    def _check_branch(self, revision, branch):
        '''
        Used to find out if the revision is in the given branch.

        :param revision: Revision to check.
        :param branch: Branch to check revision on.
        :return: True/False - Found it/Didn't find it
        '''

        # Get a changelog
        clog_url = HG_URL / branch / 'json-log' / revision
        try:
            Log.note("Searching through changelog {{url}}", url=clog_url)
            clog_obj = self.get_clog(clog_url)
            if isinstance(clog_obj, (text_type, str)):
                Log.note(
                    "Revision {{cset}} does not exist in the {{branch}} branch",
                    cset=revision, branch=branch
                )
                return False
        except Exception as e:
            Log.note("Unexpected error getting changset-log for {{url}}: {{error}}", url=clog_url, error=e)
            return False
        return True


    def mthread_testing_get_tuids_from_files(self, files, revision, results, res_position,
                                             going_forward=False, repo=None, please_stop=None):
        """
        Same as `get_tuids_from_files` but for multi-threaded service _result_ testing.
        :param files:
        :param revision:
        :param going_forward:
        :param repo:
        :param please_stop:
        :return:
        """
        Log.note("Thread {{pos}} is running.", pos=res_position)
        results[res_position], _ = self.get_tuids_from_files(files, revision, going_forward=going_forward, repo=repo)
        Log.note("Thread {{pos}} is ending.", pos=res_position)
        return


    def _add_thread(self):
        with self.service_thread_locker:
            self.service_threads_running += 1


    def _remove_thread(self):
        with self.service_thread_locker:
            self.service_threads_running -= 1


    def get_thread_count(self):
        with self.service_thread_locker:
            threads_running = self.service_threads_running
        return threads_running


    def get_tuids_from_files(
            self,
            files,
            revision,
            going_forward=False,
            repo=None,
            use_thread=True,
            max_csets_proc=30
        ):
        """
        Gets the TUIDs for a set of files, at a given revision.
        list(tuids) is an array of tuids, one tuid for each line, in order, and `null` if no tuid assigned

        Uses frontier updating to build and maintain the tuids for
        the given set of files. Use changelog to determine what revisions
        to process and get the files that need to be updated by looking
        at the diffs. If the latestFileMod table is empty, for any file,
        we perform an annotation-based update.

        This function assumes the newest file names are given, if they
        are not, then no TUIDs are returned for that file.

        IMPORTANT:
        If repo is set to None, the service will check if the revision is in
        the correct branch (to prevent catastrophic failures down the line) - this
        results in one extra changeset log call per request.
        If repo is set to something other than None, then we assume that the caller has already
        checked this and is giving a proper branch for the revision.

        :param files: list of files
        :param revision: revision to get files at
        :param repo: Branch to get files from (mozilla-central, or try)
        :param disable_thread: Disables the thread that spawns if the number of files to process exceeds the
                               threshold set by FILES_TO_PROCESS_THRESH.
        :param going_forward: When set to true, the frontiers always get updated to the given revision
                              even if we can't find a file's frontier. Otherwise, if a frontier is too far,
                              the latest revision will not be updated.
        :return: The following tuple which contains:
                    ([list of (file, list(tuids)) tuples], True/False if completed or not)
        """
        self._add_thread()
        completed = True

        if repo is None:
            repo = self.config.hg.branch
            check = self._check_branch(revision, repo)
            if not check:
                # Error was already output by _check_branch
                self._remove_thread()
                return [(file, []) for file in files], completed

        if repo in ('try',):
            # We don't need to keep latest file revisions
            # and other related things for this condition.

            # Enable the 'try' repo calls with ENABLE_TRY
            if ENABLE_TRY:
                result = self._get_tuids_from_files_try_branch(files, revision), completed
            else:
                result = [(file, []) for file in files], completed

            self._remove_thread()
            return result

        result = []
        revision = revision[:12]
        files = [file.lstrip('/') for file in files]
        frontier_update_list = []

        total = len(files)
        latestFileMod_inserts = {}
        new_files = []

        log_existing_files = []
        for count, file in enumerate(files):
            # Go through all requested files and
            # either update their frontier or add
            # them to the DB through an initial annotation.

            if DEBUG:
                Log.note(" {{percent|percent(decimal=0)}}|{{file}}", file=file, percent=count / total)

            with self.conn.transaction() as t:
                latest_rev = self._get_latest_revision(file, transaction=t)
                already_ann = self._get_annotation(revision, file, transaction=t)

            # Check if the file has already been collected at
            # this revision and get the result if so
            if already_ann:
                result.append((file,self.destringify_tuids(already_ann)))
                latestFileMod_inserts[file] = (file, revision)
                log_existing_files.append('exists|' + file)
                continue
            elif already_ann == '':
                result.append((file,[]))
                latestFileMod_inserts[file] = (file, revision)
                log_existing_files.append('removed|' + file)
                continue

            if (latest_rev and latest_rev[0] != revision):
                # File has a frontier, let's update it
                if DEBUG:
                    Log.note("Will update frontier for file {{file}}.", file=file)
                frontier_update_list.append((file, latest_rev[0]))
            elif latest_rev == revision:
                with self.conn.transaction() as t:
                    t.execute("DELETE FROM latestFileMod WHERE file = " + quote_value(file))
                new_files.append(file)
                Log.note(
                    "Missing annotation for existing frontier - readding: "
                    "{{rev}}|{{file}} ",
                    file=file, rev=revision
                )
            else:
                Log.note(
                    "Frontier update - adding: "
                    "{{rev}}|{{file}} ",
                    file=file, rev=revision
                )
                new_files.append(file)

        if DEBUG:
            Log.note(
                "Frontier update - already exist in DB: "
                "{{rev}} || {{file_list}} ",
                file_list=str(log_existing_files), rev=revision
            )
        else:
            Log.note(
                "Frontier update - already exist in DB for {{rev}}: "
                    "{{count}}/{{total}} | {{percent|percent}}",
                count=str(len(log_existing_files)), total=str(len(files)),
                rev=revision, percent=len(log_existing_files)/len(files)
            )

        if len(latestFileMod_inserts) > 0:
            with self.conn.transaction() as transaction:
                for _, inserts_list in jx.groupby(latestFileMod_inserts.values(), size=SQL_BATCH_SIZE):
                    transaction.execute(
                        "INSERT OR REPLACE INTO latestFileMod (file, revision) VALUES " +
                        sql_list(
                            sql_iso(sql_list(map(quote_value, i)))
                            for i in inserts_list
                        )
                    )

        def update_tuids_in_thread(
                new_files,
                frontier_update_list,
                revision,
                using_thread,
                please_stop=None
            ):
            # Processes the new files and files which need their frontier updated
            # outside of the main thread as this can take a long time.

            result = []
            try:
                latestFileMod_inserts = {}
                if len(new_files) > 0:
                    # File has never been seen before, get it's initial
                    # annotation to work from in the future.
                    tmp_res = self.get_tuids(new_files, revision, commit=False)
                    if tmp_res:
                        result.extend(tmp_res)
                    else:
                        Log.note("Error occured for files " + str(new_files) + " in revision " + revision)

                    # If this file has not been seen before,
                    # add it to the latest modifications, else
                    # it's already in there so update its past
                    # revisions.
                    for file in new_files:
                        latestFileMod_inserts[file] = (file, revision)

                Log.note("Finished updating frontiers. Updating DB table `latestFileMod`...")
                if len(latestFileMod_inserts) > 0:
                    with self.conn.transaction() as transaction:
                        for _, inserts_list in jx.groupby(latestFileMod_inserts.values(), size=SQL_BATCH_SIZE):
                            transaction.execute(
                                "INSERT OR REPLACE INTO latestFileMod (file, revision) VALUES " +
                                sql_list(
                                    sql_iso(sql_list(map(quote_value, i)))
                                    for i in inserts_list
                                )
                            )

                # If we have files that need to have their frontier updated, do that now
                if len(frontier_update_list) > 0:
                    tmp = self._update_file_frontiers(
                        frontier_update_list,
                        revision,
                        going_forward=going_forward,
                        max_csets_proc=max_csets_proc
                    )
                    result.extend(tmp)

            except Exception as e:
                Log.warning("Thread dead becasue of problem", cause=e)
                result = [[] for _ in range(len(new_files) + len(frontier_update_list))]
            finally:
                self._remove_thread()

                if using_thread:
                    self.statsdaemon.update_totals(0, len(result))

                Log.note("Completed work overflow for revision {{cset}}", cset=revision)
                return result

        threaded = False
        if use_thread:
            # If there are too many files to process, start a thread to do
            # that work and return completed as False.
            if (len(new_files) + len(frontier_update_list) > FILES_TO_PROCESS_THRESH):
                threaded = True

        if threaded:
            completed = False
            Log.note("Incomplete response given")

            thread_count = 0
            prev_ind = 0
            curr_ind = 0
            while curr_ind <= len(frontier_update_list) or curr_ind <= len(new_files):
                thread_count += 1
                prev_ind = curr_ind
                curr_ind += WORK_OVERFLOW_BATCH_SIZE
                recomputed_new = new_files[prev_ind:curr_ind]
                recomputed_frontier_updates = frontier_update_list[prev_ind:curr_ind]
                Thread.run(
                    'get_tuids_from_files (' + Random.base64(9) + ")",
                    update_tuids_in_thread, recomputed_new, recomputed_frontier_updates, revision, threaded
                )
            for _ in range(1, thread_count): # Skip the first thread
                self._add_thread()
        else:
            result.extend(
                update_tuids_in_thread(new_files, frontier_update_list, revision, threaded)
            )
            self._remove_thread()

        self.statsdaemon.update_totals(len(files), len(result))
        return result, completed


    def _apply_diff(self, transaction, annotation, diff, cset, file):
        '''
        Using an annotation ([(tuid,line)] - array
        of TuidMap objects), we change the line numbers to
        reflect a given diff and return them. diff must
        be a diff object returned from get_diff(cset, file).
        Only for going forward in time, not back.

        :param annotation: list of TuidMap objects
        :param diff: unified diff from get_diff
        :param cset: revision to apply diff at
        :param file: name of file diff is applied to
        :return:
        '''
        # Ignore merges, they have duplicate entries.
        if diff['merge']:
            return annotation, file
        if file.lstrip('/') == 'dev/null':
            return [], file

        list_to_insert = []
        new_ann = [x for x in annotation]
        new_ann.sort(key=lambda x: x.line)

        def add_one(tl_tuple, lines):
            start = tl_tuple.line
            return lines[:start-1] + [tl_tuple] + [TuidMap(tmap.tuid, int(tmap.line) + 1) for tmap in lines[start-1:]]

        def remove_one(start, lines):
            return lines[:start-1] + [TuidMap(tmap.tuid, int(tmap.line) - 1) for tmap in lines[start:]]

        for f_proc in diff['diffs']:
            new_fname = f_proc['new'].name.lstrip('/')
            old_fname = f_proc['old'].name.lstrip('/')
            if new_fname != file and old_fname != file:
                continue
            if old_fname != new_fname:
                if new_fname == 'dev/null':
                    return [], file
                # Change the file name so that new tuids
                # are correctly created.
                file = new_fname

            f_diff = f_proc['changes']
            for change in f_diff:
                if change.action == '+':
                    tuid_tmp = self._get_one_tuid(transaction, cset, file, change.line+1)
                    if not tuid_tmp:
                        new_tuid = self.tuid()
                        list_to_insert.append((new_tuid, cset, file, change.line+1))
                    else:
                        new_tuid = tuid_tmp[0]
                    new_ann = add_one(TuidMap(new_tuid, change.line+1), new_ann)
                elif change.action == '-':
                    new_ann = remove_one(change.line+1, new_ann)
            break # Found the file, exit searching

        if len(list_to_insert) > 0:
            count = 0
            for _, inserts_list in jx.groupby(list_to_insert, size=SQL_BATCH_SIZE):
                transaction.execute(
                    "INSERT INTO temporal (tuid, revision, file, line)"
                    " VALUES " +
                    sql_list(sql_iso(sql_list(map(quote_value, tp))) for tp in inserts_list)
                )

        return new_ann, file


    def _get_tuids_from_files_try_branch(self, files, revision):
        '''
        Gets files from a try revision. It abuses the idea that try pushes
        will come from various, but stable points (if people make many
        pushes on that revision). Furthermore, updates are generally done
        to a revision that should eventually have tuids already in the DB
        (i.e. overtime as people update to revisions that have a tuid annotation).

        :param files: Files to query.
        :param revision: Revision to get them at.
        :return: List of (file, tuids) tuples.
        '''

        repo = 'try'
        result = []
        log_existing_files = []
        files_to_update = []

        # Check if the files were already annotated.
        for file in files:
            with self.conn.transaction() as t:
                already_ann = self._get_annotation(revision, file, transaction=t)
            if already_ann:
                result.append((file, self.destringify_tuids(already_ann)))
                log_existing_files.append('exists|' + file)
                continue
            elif already_ann[0] == '':
                result.append((file, []))
                log_existing_files.append('removed|' + file)
                continue
            else:
                files_to_update.append(file)

        if len(log_existing_files) > 0:
            Log.note(
                "Try revision run - existing entries: {{count}}/{{total}} | {{percent}}",
                count=str(len(log_existing_files)),
                total=str(len(files)),
                percent=str(100*(len(log_existing_files)/len(files)))
            )

        if len(files_to_update) <= 0:
            Log.note("Found all files for try revision request: {{cset}}", cset=revision)
            return result

        # There are files to process, so let's find all the diffs.
        found_mc_patch = False
        diffs_to_get = [] # Will contain diffs in reverse order of application
        curr_rev = revision
        mc_revision = ''
        while not found_mc_patch:
            jsonrev_url = HG_URL / repo / 'json-rev' / curr_rev
            try:
                Log.note("Searching through changelog {{url}}", url=jsonrev_url)
                clog_obj = self.get_clog(jsonrev_url)
                if isinstance(clog_obj, (text_type, str)):
                    Log.error(
                        "Revision {{cset}} does not exist in the {{branch}} branch",
                        cset=curr_rev, branch=repo
                    )
                if 'phase' not in clog_obj:
                    Log.warning(
                        "Unexpected error getting changset-log for {{url}}: `phase` entry cannot be found.",
                        url=jsonrev_url
                    )
                    return [(file, []) for file in files]
            except Exception as e:
                Log.warning(
                    "Unexpected error getting changset-log for {{url}}: {{error}}",
                    url=jsonrev_url, error=e
                )
                return [(file, []) for file in files]

            # When `phase` is public, the patch is (assumed to be)
            # in any repo other than try.
            if clog_obj['phase'] == 'public':
                found_mc_patch = True
                mc_revision = curr_rev
                continue
            elif clog_obj['phase'] == 'draft':
                diffs_to_get.append(curr_rev)
            else:
                Log.warning(
                    "Unknown `phase` state `{{state}}` encountered at revision {{cset}}",
                    cset=curr_rev, state=clog_obj['phase']
                )
                return [(file, []) for file in files]
            curr_rev = clog_obj['parents'][0][:12]

        added_files = {}
        removed_files = {}
        files_to_process = {}

        Log.note("Gathering diffs for: {{csets}}", csets=str(diffs_to_get))
        all_diffs = self.get_diffs(diffs_to_get, repo=repo)

        # Build a dict for faster access to the diffs
        parsed_diffs = {entry['cset']: entry['diff'] for entry in all_diffs}
        for csets_diff in all_diffs:
            cset_len12 = csets_diff['cset']
            parsed_diff = csets_diff['diff']['diffs']

            for f_added in parsed_diff:
                # Get new entries for removed files.
                new_name = f_added['new'].name.lstrip('/')
                old_name = f_added['old'].name.lstrip('/')

                # If we don't need this file, skip it
                if new_name not in files_to_update:
                    # If the file was removed, set a
                    # flag and return no tuids later.
                    if new_name == 'dev/null':
                        removed_files[old_name] = True
                    continue

                if old_name == 'dev/null':
                    added_files[new_name] = True
                    continue

                if new_name in files_to_process:
                    files_to_process[new_name].append(cset_len12)
                else:
                    files_to_process[new_name] = [cset_len12]

        # We've found a good patch (a public one), get it
        # for all files and apply the patch's onto it.
        curr_annotations = self.get_tuids(files, mc_revision, commit=False)
        curr_annots_dict = {file: mc_annot for file, mc_annot in curr_annotations}

        anns_to_get = []
        ann_inserts = []
        tmp_results = {}

        with self.conn.transaction() as transaction:
            for file in files_to_update:
                if file not in curr_annots_dict:
                    Log.note(
                        "WARNING: Missing annotation entry in mozilla-central branch revision {{cset}} "
                        "for {{file}}",
                        file=file, cset=mc_revision
                    )
                    # Try getting it from the try revision
                    anns_to_get.append(file)
                    continue

                if file in added_files:
                    Log.note("Try revision run - added: {{file}}", file=file)
                    anns_to_get.append(file)
                elif file in removed_files:
                    Log.note("Try revision run - removed: {{file}}", file=file)
                    ann_inserts.append((revision, file, ''))
                    tmp_results[file] = []
                elif file in files_to_process:
                    # Reverse the list, we always find the newest diff first
                    Log.note("Try revision run - modified: {{file}}", file=file)
                    csets_to_proc = files_to_process[file][::-1]
                    old_ann = curr_annots_dict[file]

                    # Apply all the diffs
                    tmp_res = old_ann
                    new_fname = file
                    for i in csets_to_proc:
                        tmp_res, new_fname = self._apply_diff(transaction, tmp_res, parsed_diffs[i], i, new_fname)

                    ann_inserts.append((revision, file, self.stringify_tuids(tmp_res)))
                    tmp_results[file] = tmp_res
                else:
                    # Nothing changed with the file, use it's current annotation
                    Log.note("Try revision run - not modified: {{file}}", file=file)
                    ann_inserts.append((revision, file, self.stringify_tuids(curr_annots_dict[file])))
                    tmp_results[file] = curr_annots_dict[file]

            # Insert and check annotations, get all that were
            # added by another thread.
            anns_added_by_other_thread = {}
            if len(ann_inserts) > 0:
                ann_inserts = list(set(ann_inserts))
                for _, tmp_inserts in jx.groupby(ann_inserts, size=SQL_ANN_BATCH_SIZE):
                    # Check if any were added in the mean time by another thread
                    recomputed_inserts = []
                    for rev, filename, tuids in tmp_inserts:
                        tmp_ann = self._get_annotation(rev, filename, transaction=transaction)
                        if not tmp_ann:
                            recomputed_inserts.append((rev, filename, tuids))
                        else:
                            anns_added_by_other_thread[filename] = self.destringify_tuids(tmp_ann)

                    try:
                        self.insert_annotations(transaction, recomputed_inserts)
                    except Exception as e:
                        Log.error("Error inserting into annotations table.", cause=e)

        if len(anns_to_get) > 0:
            result.extend(self.get_tuids(anns_to_get, revision, repo=repo))

        for f in tmp_results:
            tuids = tmp_results[f]
            if f in anns_added_by_other_thread:
                tuids = anns_added_by_other_thread[f]
            result.append((f, tuids))
        return result


    def _update_file_frontiers(
            self,
            frontier_list,
            revision,
            max_csets_proc=30,
            going_forward=False
        ):
        '''
        Update the frontier for all given files, up to the given revision.

        Built for quick continuous _forward_ updating of large sets
        of files of TUIDs. Backward updating should be done through
        get_tuids(files, revision). If we cannot find a frontier, we will
        stop looking after max_csets_proc and update all files at the given
        revision.

        :param frontier_list: list of files to update
        :param revision: revision to update files to
        :param max_csets_proc: maximum number of changeset logs to look through
                               to find past frontiers.
        :param going_forward: If we know the requested revision is in front
                              of the latest revision use this flag. Used when
                              the frontier is too far away. If this is not set and
                              a frontier is too far, the latest revision will not
                              be updated.
        :return: list of (file, list(tuids)) tuples
        '''

        # Get the changelogs and revisions until we find the
        # last one we've seen, and get the modified files in
        # each one.

        # Holds the files modified up to the last frontiers.
        files_to_process = {}

        # Holds all frontiers to find
        remaining_frontiers = {cset for cset in list(set([frontier for _, frontier in frontier_list]))}

        if len(remaining_frontiers) <= 1 and frontier_list[0][1] == revision:
            # If the latest revision is the requested revision,
            # and there is only one frontier requested
            # continue to the tuid querys.
            remaining_frontiers = {}

        # Revision we are searching from
        final_rev = revision

        # If this exceeds max_csets_proc,
        # all frontiers not found are considered lost
        csets_proced = 0

        # Holds info on how to apply the diffs onto each frontier,
        # and all known frontiers.
        diffs_to_frontier = {cset: [] for cset in remaining_frontiers}

<<<<<<< HEAD
        # Get the ordered revisions to apply
        Log.note("Getting changesets to apply on frontiers: {{frontier}}", frontier=str(list(remaining_frontiers)))
        for cset in diffs_to_frontier:
            diffs_to_frontier[cset] = self.clogger.get_revnnums_from_range(revision, cset)
=======
        Log.note("Searching for frontier(s): {{frontier}} ", frontier=str(list(remaining_frontiers)))
        Log.note(
            "Running on revision with HG URL: {{url}}",
            url=HG_URL / self.config.hg.branch / 'rev' / revision
        )
        while remaining_frontiers:
            # Get a changelog
            clog_url = HG_URL / self.config.hg.branch / 'json-log' / final_rev
            try:
                Log.note("Searching through changelog {{url}}", url=clog_url)
                clog_obj = self.get_clog(clog_url)
                if isinstance(clog_obj, (text_type, str)):
                    Log.error(
                        "Revision {{cset}} does not exist in the {{branch}} branch",
                        cset=final_rev, branch=self.config.hg.branch
                    )
            except Exception as e:
                Log.error(
                    "Unexpected error getting changset-log for {{url}}: {{error}}",
                    url=clog_url,
                    error=e
                )

            # For each changeset in the log (except the last one
            # which is duplicated on the next log page requested.
            clog_obj_list = list(clog_obj['changesets'])
            for clog_cset in clog_obj_list[:-1]:
                nodes_cset = clog_cset['node'][:12]

                if remaining_frontiers:
                    if nodes_cset in remaining_frontiers:
                        # Found a frontier, remove it from search list.
                        remaining_frontiers.remove(nodes_cset)

                        if not remaining_frontiers:
                            # Found all frontiers, get out of the loop before
                            # we add the diff to a frontier update list.
                            break

                    # Add this diff to the processing list
                    # for each remaining frontier
                    for cset in diffs_to_frontier:
                        if cset in remaining_frontiers:
                            diffs_to_frontier[cset].append(nodes_cset)

            csets_proced += 1
            if not remaining_frontiers:
                # End searching
                break
            elif csets_proced >= max_csets_proc:
                # In this case, all files need to be updated to this revision to ensure
                # line ordering consistency (between past, and future) when a revision
                # that is in the past is asked for.
                files_to_process = {file: [revision] for file, _ in frontier_list}
                break
            else:
                # Go to the next log page
                last_entry = clog_obj_list[-1]
                final_rev = last_entry['node'][:12]
>>>>>>> 824e021c

        Log.note("Diffs to apply: {{csets}}", csets=str(diffs_to_frontier))

        added_files = {}
        removed_files = {}
        parsed_diffs = {}

        # This list is used to determine what files
        file_to_frontier = {file: frontier for file, frontier in frontier_list}

        # If there is at least one frontier that was found
        # Only get diffs that are needed (if any frontiers were not found)
        diffs_cache = []
        for cset in diffs_to_frontier:
            diffs_cache.extend([rev for revnum, rev in diffs_to_frontier[cset]])

        Log.note("Gathering diffs for: {{csets}}", csets=str(diffs_cache))
        all_diffs = self.get_diffs(diffs_cache)

        # Build a dict for faster access to the diffs,
        # to be used later when applying them.
        parsed_diffs = {diff_entry['cset']: diff_entry['diff'] for diff_entry in all_diffs}
        for csets_diff in all_diffs:
            cset_len12 = csets_diff['cset']
            parsed_diff = csets_diff['diff']['diffs']

            for f_added in parsed_diff:
                new_name = f_added['new'].name.lstrip('/')
                old_name = f_added['old'].name.lstrip('/')

                if new_name in file_to_frontier:
                    files_to_process[new_name] = True
                elif old_name in file_to_frontier:
                    files_to_process[old_name] = True

        # Process each file that needs it based on the
        # files_to_process list.
        result = []
        ann_inserts = []
        latestFileMod_inserts = {}
        anns_to_get = []
        total = len(file_to_frontier)
        tmp_results = {}

        with self.conn.transaction() as transaction:
            for count, (file, old_frontier) in enumerate(frontier_list):
                # If the file was modified, get it's newest
                # annotation and update the file.
                tmp_res = None
                if file in files_to_process:
                    # Process this file using the diffs found
                    tmp_ann = self._get_annotation(old_frontier, file, transaction)
                    if tmp_ann is None or tmp_ann == '' or self.destringify_tuids(tmp_ann) is None:
                        Log.warning(
                            "{{file}} has frontier but can't find old annotation for it in {{rev}}, "
                            "restarting it's frontier.",
                            rev=old_frontier,
                            file=file
                        )
                        anns_to_get.append(file)
                    else:
                        # File was modified, apply it's diffs
                        csets_to_proc = diffs_to_frontier[file_to_frontier[file]]
                        tmp_res = self.destringify_tuids(tmp_ann)
                        file_to_modify = AnnotateFile(
                            file,
                            [TuidLine(tuidmap, filename=file) for tuidmap in tmp_res],
                            tuid_service=self
                        )

                        backwards = False
                        if len(csets_to_proc) >= 1 and revision == csets_to_proc[0][1]:
                            backwards = True

                            # Reverse the list, we apply the frontier
                            # diff first when going backwards.
                            csets_to_proc = csets_to_proc[::-1]
                            Log.note("Applying diffs backwards...")

                        # Going either forward or backwards requires
                        # us to remove the first revision, which is
                        # either the requested revision if we are going
                        # backwards or the current frontier, if we are
                        # going forward.
                        csets_to_proc = csets_to_proc[1:]

                        # Apply the diffs
                        for diff_count, (_, rev) in enumerate(csets_to_proc):

                            # Use next revision when going backwards
                            # to add new lines correctly.
                            next_rev = revision
                            if diff_count + 1 < len(csets_to_proc):
                                _, next_rev = csets_to_proc[diff_count + 1]

                            if backwards:
                                file_to_modify = apply_diff_backwards(file_to_modify, parsed_diffs[rev])
                                file_to_modify.create_and_insert_tuids(next_rev)
                            else:
                                file_to_modify = apply_diff(file_to_modify, parsed_diffs[rev])
                                file_to_modify.create_and_insert_tuids(rev)
                            file_to_modify.reset_new_lines()

                        tmp_res = file_to_modify.lines_to_annotation()
                        ann_inserts.append((revision, file, self.stringify_tuids(tmp_res)))
                        Log.note(
                            "Frontier update - modified: {{count}}/{{total}} - {{percent|percent(decimal=0)}} "
                            "| {{rev}}|{{file}} ",
                            count=count+1,
                            total=total,
                            file=file,
                            rev=revision,
                            percent=count / total
                        )
                else:
                    old_ann = self._get_annotation(old_frontier, file, transaction)
                    if old_ann is None or (old_ann == '' and file in added_files):
                        # File is new (likely from an error), or re-added - we need to create
                        # a new initial entry for this file.
                        anns_to_get.append(file)
                        Log.note(
                            "Frontier update - readded: {{count}}/{{total}} - {{percent|percent(decimal=0)}} "
                            "| {{rev}}|{{file}} ",
                            count=count+1,
                            total=total,
                            file=file,
                            rev=revision,
                            percent=count / total
                        )
                    else:
                        # File was not modified since last
                        # known revision
                        tmp_res = self.destringify_tuids(old_ann) if old_ann != '' else []
                        ann_inserts.append((revision, file, old_ann))
                        Log.note(
                            "Frontier update - not modified: {{count}}/{{total}} - {{percent|percent(decimal=0)}} "
                            "| {{rev}}|{{file}} ",
                            count=count+1,
                            total=total,
                            file=file,
                            rev=revision,
                            percent=count / total
                        )

                if tmp_res:
                    tmp_results[file] = tmp_res
                else:
                    Log.note(
                        "Error occured for file {{file}} in revision {{revision}}",
                        file=file,
                        revision=revision
                    )
                    tmp_results[file] = []

                # If we have found all frontiers, update to the
                # latest revision. Otherwise, the requested
                # revision is too far away (can't be sure
                # if it's past). Unless we are told that we are
                # going forward.
                latestFileMod_inserts[file] = (file, revision)

            Log.note("Updating DB tables `latestFileMod` and `annotations`...")

            # No need to double-check if latesteFileMods has been updated before,
            # we perform an insert or replace any way.
            if len(latestFileMod_inserts) > 0:
                for _, inserts_list in jx.groupby(latestFileMod_inserts.values(), size=SQL_BATCH_SIZE):
                    transaction.execute(
                        "INSERT OR REPLACE INTO latestFileMod (file, revision) VALUES " +
                        sql_list(sql_iso(sql_list(map(quote_value, i))) for i in inserts_list)
                    )

            anns_added_by_other_thread = {}
            if len(ann_inserts) > 0:
                ann_inserts = list(set(ann_inserts))
                for _, tmp_inserts in jx.groupby(ann_inserts, size=SQL_ANN_BATCH_SIZE):
                    # Check if any were added in the mean time by another thread
                    recomputed_inserts = []
                    for rev, filename, string_tuids in tmp_inserts:
                        tmp_ann = self._get_annotation(rev, filename, transaction)
                        if not tmp_ann or tmp_ann == '':
                            recomputed_inserts.append((rev, filename, string_tuids))
                        else:
                            anns_added_by_other_thread[filename] = self.destringify_tuids(tmp_ann)

                    if len(recomputed_inserts) <= 0:
                        continue

                    try:
                        self.insert_annotations(transaction, recomputed_inserts)
                    except Exception as e:
                        Log.error("Error inserting into annotations table: {{inserting}}", inserting=recomputed_inserts, cause=e)

        if len(anns_to_get) > 0:
            result.extend(self.get_tuids(anns_to_get, revision, commit=False))

        for f in tmp_results:
            tuids = tmp_results[f]
            if f in anns_added_by_other_thread:
                tuids = anns_added_by_other_thread[f]
            result.append((f, tuids))
        return result


    def get_tuids(self, files, revision, commit=True, chunk=50, repo=None):
        '''
        Wrapper for `_get_tuids` to limit the number of annotation calls to hg
        and separate the calls from DB transactions. Also used to simplify `_get_tuids`.

        :param files:
        :param revision:
        :param commit:
        :param chunk:
        :param repo:
        :return:
        '''
        results = []
        revision = revision[:12]

        # For a single file, there is no need
        # to put it in an array when given.
        if not isinstance(files, list):
            files = [files]
        if repo is None:
            repo = self.config.hg.branch

        for _, new_files in jx.groupby(files, size=chunk):
            for count, file in enumerate(new_files):
                new_files[count] = file.lstrip('/')

            annotations_to_get = []
            for file in new_files:
                with self.conn.transaction() as t:
                    already_ann = self._get_annotation(revision, file, transaction=t)
                if already_ann:
                    results.append((file, self.destringify_tuids(already_ann)))
                elif already_ann == '':
                    results.append((file, []))
                else:
                    annotations_to_get.append(file)

            if not annotations_to_get:
                # No new annotations to get, so get next set
                continue

            # Get all the annotations in parallel and
            # store in annotated_files and
            # prevent too many threads from starting up here.
            self.statsdaemon.update_threads_waiting(len(annotations_to_get))
            num_threads = chunk
            timeout = Till(seconds=ANN_WAIT_TIME.seconds)
            while num_threads >= chunk and not timeout:
                with self.ann_thread_locker:
                    num_threads = self.ann_threads_running
                    if num_threads <= chunk:
                        break
                Till(seconds=MAX_THREAD_WAIT_TIME.seconds).wait()
            self.statsdaemon.update_threads_waiting(-len(annotations_to_get))

            if timeout:
                Log.warning(
                    "Timeout {{timeout}} exceeded waiting to start annotation threads.",
                    timeout=MAX_ANN_REQUESTS_WAIT_TIME
                )
                annotated_files = [[] for _ in annotations_to_get]
            else:
                # Recompute annotations to get here, in case we've waited
                # a while.
                old_annotations_len = len(annotations_to_get)
                new_annotations_to_get = []
                for file in annotations_to_get:
                    with self.conn.transaction() as t:
                        already_ann = self._get_annotation(revision, file, transaction=t)
                    if already_ann:
                        results.append((file, self.destringify_tuids(already_ann)))
                    elif already_ann == '':
                        results.append((file, []))
                    else:
                        new_annotations_to_get.append(file)
                annotations_to_get = new_annotations_to_get

                if not annotations_to_get:
                    continue

                annotated_files = [None] * len(annotations_to_get)
                threads = [
                    Thread.run(
                        str(thread_count),
                        self._get_hg_annotate,
                        revision,
                        annotations_to_get[thread_count],
                        annotated_files,
                        thread_count,
                        repo
                    )
                    for thread_count, _ in enumerate(annotations_to_get)
                ]
                for t in threads:
                    t.join()

                # Help for memory, because `chunk` (or a lot of)
                # threads are started at once.
                del threads

            with self.conn.transaction() as transaction:
                results.extend(
                    self._get_tuids(
                        transaction, annotations_to_get, revision, annotated_files, commit=commit, repo=repo
                    )
                )

        # Help for memory
        gc.collect()
        return results


    def insert_tuids_with_duplicates(self, transaction, file, revision, new_lines, line_origins):
        '''
        Inserts new lines while creating tuids and handles duplicate entries.
        :param new_lines: A list of new line numbers.
        :param line_origins: A list of all lines as tuples (file, revision, line)
        :return:
        '''

        '''
            HG Annotate Bug, Issue #58:
            Here is where we assign the new tuids for the first
            time we see duplicate entries - they are left
            in `new_line_origins` after duplicates are found.
            We only remove it from the lines to insert. In future
            requests, the tuid will be duplicated in _get_tuids.
        '''

        new_line_origins = {
            line_num: (self.tuid(),) + line_origins[line_num - 1]
            for line_num in new_lines
        }

        duplicate_lines = {
            line_num + 1: line
            for line_num, line in enumerate(line_origins)
            if line in line_origins[:line_num]
        }
        if len(duplicate_lines) > 0:
            Log.note(
                "Duplicates found in {{file}} at {{cset}}: {{dupes}}",
                file=file,
                cset=revision,
                dupes=str(duplicate_lines)
            )
            lines_to_insert = [
                line
                for line_num, line in new_line_origins.items()
                if line_num not in duplicate_lines
            ]
        else:
            lines_to_insert = new_line_origins.values()

        for _, part_of_insert in jx.groupby(lines_to_insert, size=SQL_BATCH_SIZE):
            transaction.execute(
                "INSERT INTO temporal (tuid, file, revision, line)"
                " VALUES " +
                sql_list(
                    sql_iso(
                        sql_list(map(quote_value, (tuid, f, rev, line_num)))
                    ) for tuid, f, rev, line_num in list(part_of_insert)
                )
            )
        return new_line_origins


    def get_new_lines(self, transaction, line_origins):
        '''
        Checks if any lines were already added.
        :param transaction:
        :param line_origins:
        :return:
        '''
        file_names = list(set([f for f, _, _ in line_origins]))
        revs_to_find = list(set([rev for _, rev, _ in line_origins]))
        lines_to_find = list(set([line for _, _, line in line_origins]))
        existing_tuids_tmp = {
            str((file, revision, line)): tuid
            for tuid, file, revision, line in transaction.query(
                "SELECT tuid, file, revision, line FROM temporal"
                " WHERE file IN " + sql_iso(sql_list(map(quote_value, file_names))) +
                " AND revision IN " + sql_iso(sql_list(map(quote_value, revs_to_find))) +
                " AND line IN " + sql_iso(sql_list(map(quote_value, lines_to_find)))
            ).data
        }

        # Recompute existing tuids based on line_origins
        # entry ordering because we can't order them any other way
        # since the `line` entry in the `temporal` table is relative
        # to it's creation date, not the currently requested
        # annotation.
        existing_tuids = {
            (line_num + 1): existing_tuids_tmp[str(ann_entry)]
            for line_num, ann_entry in enumerate(line_origins)
            if str(ann_entry) in existing_tuids_tmp
        }
        new_lines = set([line_num + 1 for line_num, _ in enumerate(line_origins)]) - set(existing_tuids.keys())
        return new_lines, existing_tuids


    def _get_tuids(
            self,
            transaction,
            files,
            revision,
            annotated_files,
            commit=True,
            repo=None
        ):
        '''
        Returns (TUID, line) tuples for a given file at a given revision.

        Uses json-annotate to find all lines in this revision, then it updates
        the database with any missing revisions for the file changes listed
        in annotate. Then, we use the information from annotate coupled with the
        diff information that was inserted into the DB to return TUIDs. This way
        we don't have to deal with child, parents, dates, etc..

        :param files: list of files to process
        :param revision: revision at which to get the file
        :param annotated_files: annotations for each file
        :param commit: True to commit new TUIDs else False
        :param repo: The branch to get tuids from
        :return: List of TuidMap objects
        '''
        results = []

        for fcount, annotated_object in enumerate(annotated_files):
            file = files[fcount]

            # TODO: Replace old empty annotation if a new one is found
            # TODO: at the same revision and if it is not empty as well.
            # Make sure we are not adding the same thing another thread
            # added.
            tmp_ann = self._get_annotation(revision, file, transaction=transaction)
            if tmp_ann != None:
                results.append((file, self.destringify_tuids(tmp_ann)))
                continue

            # If it's not defined at this revision, we need to add it in
            errored = False
            if isinstance(annotated_object, (text_type, str)):
                errored = True
                Log.warning(
                    "{{file}} does not exist in the revision={{cset}} branch={{branch_name}}",
                    branch_name=repo,
                    cset=revision,
                    file=file
                )
            elif annotated_object is None:
                Log.warning(
                    "Unexpected error getting annotation for: {{file}} in the revision={{cset}} branch={{branch_name}}",
                    branch_name=repo,
                    cset=revision,
                    file=file
                )
                errored = True
            elif 'annotate' not in annotated_object:
                Log.warning(
                    "Missing annotate, type got: {{ann_type}}, expecting:dict returned when getting "
                    "annotation for: {{file}} in the revision {{cset}}",
                    cset=revision, file=file, ann_type=type(annotated_object)
                )
                errored = True

            if errored:
                Log.note("Inserting dummy entry...")
                self.insert_tuid_dummy(transaction, revision, file, commit=commit)
                self.insert_annotate_dummy(transaction, revision, file, commit=commit)
                results.append((file, []))
                continue

            # Gather all missing csets and the
            # corresponding lines.
            line_origins = []
            for node in annotated_object['annotate']:
                cset_len12 = node['node'][:12]

                # If the line added by `cset_len12` is not known
                # add it. Use the 'abspath' field to determine the
                # name of the file it was created in (in case it was
                # changed).
                line_origins.append((node['abspath'], cset_len12, int(node['targetline'])))

            # Update DB with any revisions found in annotated
            # object that are not in the DB.
            new_lines, existing_tuids = self.get_new_lines(transaction, line_origins)
            new_line_origins = {}
            if len(new_lines) > 0:
                try:
                    new_line_origins = self.insert_tuids_with_duplicates(
                        transaction,
                        file,
                        revision,
                        new_lines,
                        line_origins
                    )

                    # Format so we don't have to use [0] to get at the tuid
                    new_line_origins = {line_num: new_line_origins[line_num][0] for line_num in new_line_origins}
                except Exception as e:
                    # Something broke for this file, ignore it and go to the
                    # next one.
                    Log.note("Failed to insert new tuids {{cause}}", cause=e)
                    continue

            tuids = []
            for line_ind, line_origin in enumerate(line_origins):
                line_num = line_ind + 1
                if line_num in existing_tuids:
                    tuids.append(TuidMap(existing_tuids[line_num], line_num))
                else:
                    tuids.append(TuidMap(new_line_origins[line_num], line_num))

            self.insert_annotations(
                transaction,
                [(
                    revision,
                    file,
                    self.stringify_tuids(tuids)
                )]
            )
            results.append((file, tuids))

        return results


    def _daemon(self, please_stop, only_coverage_revisions=False):
        '''
        Runs continuously to prefill the temporal and
        annotations table with the coverage revisions*.

        * A coverage revision is a revision which has had
        code coverage run on it.

        :param please_stop: Used to stop the daemon
        :return: None
        '''
        while not please_stop:
            # Get all known files and their latest revisions on the frontier
            files_n_revs = self.conn.get("SELECT file, revision FROM latestFileMod")

            # Split these files into groups of revisions to make it
            # easier to update them. If we group them together, we
            # may end up updating groups that are new back to older
            # revisions.
            revs = {rev: [] for rev in set([file_n_rev[1] for file_n_rev in files_n_revs])}
            for file_n_rev in files_n_revs:
                revs[file_n_rev[1]].append(file_n_rev[0])

            # Go through each frontier and update it
            ran_changesets = False
            coverage_revisions = None
            for frontier in revs:
                if please_stop:
                    return

                files = revs[frontier]

                # Go through changeset logs until we find the last
                # known frontier for this revision group.
                csets = []
                final_rev = ''
                found_last_frontier = False
                Log.note("Searching for frontier: {{frontier}} ", frontier=frontier)
                Log.note("HG URL: {{url}}", url=HG_URL / self.config.hg.branch / 'rev' / frontier)
                while not found_last_frontier:
                    # Get a changelog
                    clog_url = HG_URL / self.config.hg.branch / 'json-log' / final_rev
                    try:
                        clog_obj = self.get_clog(clog_url)
                    except Exception as e:
                        Log.error("Unexpected error getting changset-log for {{url}}", url=clog_url, error=e)

                    cset = ''
                    still_looking = True
                    # For each changeset/node
                    for clog_cset in clog_obj['changesets']:
                        cset = clog_cset['node'][:12]
                        if cset == frontier:
                            still_looking = False
                            break
                        csets.append(cset)

                    if not still_looking:
                        found_last_frontier = True
                    final_rev = cset

                # No csets found means that we are already
                # at the latest revisions.
                if len(csets) == 0:
                    continue

                # Get all the latest ccov and jsdcov revisions
                if (not coverage_revisions) and only_coverage_revisions:
                    active_data_url = 'http://activedata.allizom.org/query'
                    query_json = {
                        "limit": 1000,
                        "from": "task",
                        "where": {"and": [
                            {"in": {"build.type": ["ccov", "jsdcov"]}},
                            {"gte": {"run.timestamp": {"date": "today-day"}}},
                            {"eq": {"repo.branch.name": self.config.hg.branch}}
                        ]},
                        "select": [
                            {"aggregate": "min", "value": "run.timestamp"},
                            {"aggregate": "count"}
                        ],
                        "groupby": ["repo.changeset.id12"]
                    }
                    coverage_revisions_resp = http.post_json(active_data_url, retry=RETRY, data=query_json)
                    coverage_revisions = [rev_arr[0] for rev_arr in coverage_revisions_resp.data]

                # Reverse changeset list and for each code coverage revision
                # found by going through the list from oldest to newest,
                # update _all known_ file frontiers to that revision.
                csets.reverse()
                prev_cset = frontier
                for cset in csets:
                    if please_stop:
                        return
                    if only_coverage_revisions:
                        if cset not in coverage_revisions:
                            continue
                    if DEBUG:
                        Log.note("Moving frontier {{frontier}} forward to {{cset}}.", frontier=prev_cset, cset=cset)

                    # Update files
                    self.get_tuids_from_files(files, cset)

                    ran_changesets = True
                    prev_cset = cset

            if not ran_changesets:
                (please_stop | Till(seconds=DAEMON_WAIT_AT_NEWEST.seconds)).wait()<|MERGE_RESOLUTION|>--- conflicted
+++ resolved
@@ -958,72 +958,10 @@
         # and all known frontiers.
         diffs_to_frontier = {cset: [] for cset in remaining_frontiers}
 
-<<<<<<< HEAD
         # Get the ordered revisions to apply
         Log.note("Getting changesets to apply on frontiers: {{frontier}}", frontier=str(list(remaining_frontiers)))
         for cset in diffs_to_frontier:
             diffs_to_frontier[cset] = self.clogger.get_revnnums_from_range(revision, cset)
-=======
-        Log.note("Searching for frontier(s): {{frontier}} ", frontier=str(list(remaining_frontiers)))
-        Log.note(
-            "Running on revision with HG URL: {{url}}",
-            url=HG_URL / self.config.hg.branch / 'rev' / revision
-        )
-        while remaining_frontiers:
-            # Get a changelog
-            clog_url = HG_URL / self.config.hg.branch / 'json-log' / final_rev
-            try:
-                Log.note("Searching through changelog {{url}}", url=clog_url)
-                clog_obj = self.get_clog(clog_url)
-                if isinstance(clog_obj, (text_type, str)):
-                    Log.error(
-                        "Revision {{cset}} does not exist in the {{branch}} branch",
-                        cset=final_rev, branch=self.config.hg.branch
-                    )
-            except Exception as e:
-                Log.error(
-                    "Unexpected error getting changset-log for {{url}}: {{error}}",
-                    url=clog_url,
-                    error=e
-                )
-
-            # For each changeset in the log (except the last one
-            # which is duplicated on the next log page requested.
-            clog_obj_list = list(clog_obj['changesets'])
-            for clog_cset in clog_obj_list[:-1]:
-                nodes_cset = clog_cset['node'][:12]
-
-                if remaining_frontiers:
-                    if nodes_cset in remaining_frontiers:
-                        # Found a frontier, remove it from search list.
-                        remaining_frontiers.remove(nodes_cset)
-
-                        if not remaining_frontiers:
-                            # Found all frontiers, get out of the loop before
-                            # we add the diff to a frontier update list.
-                            break
-
-                    # Add this diff to the processing list
-                    # for each remaining frontier
-                    for cset in diffs_to_frontier:
-                        if cset in remaining_frontiers:
-                            diffs_to_frontier[cset].append(nodes_cset)
-
-            csets_proced += 1
-            if not remaining_frontiers:
-                # End searching
-                break
-            elif csets_proced >= max_csets_proc:
-                # In this case, all files need to be updated to this revision to ensure
-                # line ordering consistency (between past, and future) when a revision
-                # that is in the past is asked for.
-                files_to_process = {file: [revision] for file, _ in frontier_list}
-                break
-            else:
-                # Go to the next log page
-                last_entry = clog_obj_list[-1]
-                final_rev = last_entry['node'][:12]
->>>>>>> 824e021c
 
         Log.note("Diffs to apply: {{csets}}", csets=str(diffs_to_frontier))
 
