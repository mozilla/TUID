# encoding: utf-8
#
#
# This Source Code Form is subject to the terms of the Mozilla Public
# License, v. 2.0. If a copy of the MPL was not distributed with this file,
# You can obtain one at http://mozilla.org/MPL/2.0/.
#
# Author: Kyle Lahnakoski (kyle@lahnakoski.com)
#
# THIS THREADING MODULE IS PERMEATED BY THE please_stop SIGNAL.
# THIS SIGNAL IS IMPORTANT FOR PROPER SIGNALLING WHICH ALLOWS
# FOR FAST AND PREDICTABLE SHUTDOWN AND CLEANUP OF THREADS

from __future__ import absolute_import
from __future__ import division
from __future__ import unicode_literals

import signal as _signal
import sys
from copy import copy
from datetime import datetime, timedelta
from time import sleep

from mo_dots import Data, unwraplist
from mo_future import get_ident, start_new_thread, get_function_name, text_type, allocate_lock
from mo_logs import Log, Except
from mo_threads.lock import Lock
from mo_threads.profiles import CProfiler, write_profiles
from mo_threads.signal import AndSignals, Signal
from mo_threads.till import Till

DEBUG = False

MAX_DATETIME = datetime(2286, 11, 20, 17, 46, 39)
DEFAULT_WAIT_TIME = timedelta(minutes=10)
THREAD_STOP = "stop"
THREAD_TIMEOUT = "TIMEOUT"

datetime.strptime('2012-01-01', '%Y-%m-%d')  # http://bugs.python.org/issue7980


class AllThread(object):
    """
    RUN ALL ADDED FUNCTIONS IN PARALLEL, BE SURE TO HAVE JOINED BEFORE EXIT
    """

    def __init__(self):
        self.threads = []

    def __enter__(self):
        return self

    # WAIT FOR ALL QUEUED WORK TO BE DONE BEFORE RETURNING
    def __exit__(self, type, value, traceback):
        self.join()

    def join(self):
        exceptions = []
        for t in self.threads:
            try:
                t.join()
            except Exception as e:
                exceptions.append(e)

        if exceptions:
            Log.error("Problem in child threads", cause=exceptions)


    def add(self, target, *args, **kwargs):
        """
        target IS THE FUNCTION TO EXECUTE IN THE THREAD
        """
        t = Thread.run(target.__name__, target, *args, **kwargs)
        self.threads.append(t)


class BaseThread(object):
    __slots__ = ["id", "name", "children", "child_lock", "cprofiler"]

    def __init__(self, ident):
        self.id = ident
        if ident != -1:
            self.name = "Unknown Thread " + text_type(ident)
        self.child_lock = allocate_lock()
        self.children = []
        self.cprofiler = None

    def add_child(self, child):
        with self.child_lock:
            self.children.append(child)

    def remove_child(self, child):
        try:
            with self.child_lock:
                self.children.remove(child)
        except Exception:
            pass


class MainThread(BaseThread):
    def __init__(self):
        BaseThread.__init__(self, get_ident())
        self.name = "Main Thread"
        self.please_stop = Signal()
        self.stop_logging = Log.stop
        self.timers = None

    def stop(self):
        """
        BLOCKS UNTIL ALL THREADS HAVE STOPPED
        THEN RUNS sys.exit(0)
        """
        global DEBUG

        self_thread = Thread.current()
        if self_thread != MAIN_THREAD or self_thread != self:
            Log.error("Only the main thread can call stop() on main thread")

        DEBUG = True
        self.please_stop.go()

        join_errors = []
        with self.child_lock:
            children = copy(self.children)
        for c in reversed(children):
            DEBUG and c.name and Log.note("Stopping thread {{name|quote}}", name=c.name)
            try:
                c.stop()
            except Exception as e:
                join_errors.append(e)

        for c in children:
            DEBUG and c.name and Log.note("Joining on thread {{name|quote}}", name=c.name)
            try:
                c.join()
            except Exception as e:
                join_errors.append(e)

            DEBUG and c.name and Log.note("Done join on thread {{name|quote}}", name=c.name)

        if join_errors:
            Log.error("Problem while stopping {{name|quote}}", name=self.name, cause=unwraplist(join_errors))

        self.stop_logging()
        self.timers.stop()
        self.timers.join()

        write_profiles(self.cprofiler)
        DEBUG and Log.note("Thread {{name|quote}} now stopped", name=self.name)
        sys.exit(0)

    def wait_for_shutdown_signal(
        self,
        please_stop=False,  # ASSIGN SIGNAL TO STOP EARLY
        allow_exit=False,  # ALLOW "exit" COMMAND ON CONSOLE TO ALSO STOP THE APP
        wait_forever=True  # IGNORE CHILD THREADS, NEVER EXIT.  False => IF NO CHILD THREADS LEFT, THEN EXIT
    ):
        """
        FOR USE BY PROCESSES THAT NEVER DIE UNLESS EXTERNAL SHUTDOWN IS REQUESTED

        CALLING THREAD WILL SLEEP UNTIL keyboard interrupt, OR please_stop, OR "exit"

        :param please_stop:
        :param allow_exit:
        :param wait_forever:: Assume all needed threads have been launched. When done
        :return:
        """
        self_thread = Thread.current()
        if self_thread != MAIN_THREAD or self_thread != self:
            Log.error("Only the main thread can sleep forever (waiting for KeyboardInterrupt)")

        if isinstance(please_stop, Signal):
            # MUTUAL TRIGGERING, SO THEY ARE EFFECTIVELY THE SAME
            self.please_stop.on_go(please_stop.go)
            please_stop.on_go(self.please_stop.go)
        else:
            please_stop = self.please_stop

        if not wait_forever:
            # TRIGGER SIGNAL WHEN ALL CHILDREN THEADS ARE DONE
            with self_thread.child_lock:
                pending = copy(self_thread.children)
            all = AndSignals(please_stop, len(pending))
            for p in pending:
                p.stopped.on_go(all.done)

        try:
            if allow_exit:
                _wait_for_exit(please_stop)
            else:
                _wait_for_interrupt(please_stop)
        except KeyboardInterrupt as _:
            Log.alert("SIGINT Detected!  Stopping...")
        except SystemExit as _:
            Log.alert("SIGTERM Detected!  Stopping...")
        finally:
            self.stop()


class Thread(BaseThread):
    """
    join() ENHANCED TO ALLOW CAPTURE OF CTRL-C, AND RETURN POSSIBLE THREAD EXCEPTIONS
    run() ENHANCED TO CAPTURE EXCEPTIONS
    """

    num_threads = 0

    def __init__(self, name, target, *args, **kwargs):
        BaseThread.__init__(self, -1)
        self.name = name
        self.target = target
        self.end_of_thread = Data()
        self.synch_lock = Lock("response synch lock")
        self.args = args

        # ENSURE THERE IS A SHARED please_stop SIGNAL
        self.kwargs = copy(kwargs)
        self.kwargs["please_stop"] = self.kwargs.get("please_stop", Signal("please_stop for " + self.name))
        self.please_stop = self.kwargs["please_stop"]

        self.thread = None
        self.stopped = Signal("stopped signal for " + self.name)

        if "parent_thread" in kwargs:
            del self.kwargs["parent_thread"]
            self.parent = kwargs["parent_thread"]
        else:
            self.parent = Thread.current()
            self.parent.add_child(self)

    def __enter__(self):
        return self

    def __exit__(self, type, value, traceback):
        if isinstance(type, BaseException):
            self.please_stop.go()

        # TODO: AFTER A WHILE START KILLING THREAD
        self.join()
        self.args = None
        self.kwargs = None

    def start(self):
        try:
            self.thread = start_new_thread(Thread._run, (self,))
            return self
        except Exception as e:
            Log.error("Can not start thread", e)

    def stop(self):
        """
        SEND STOP SIGNAL, DO NOT BLOCK
        """
        with self.child_lock:
            children = copy(self.children)
        for c in children:
            DEBUG and c.name and Log.note("Stopping thread {{name|quote}}", name=c.name)
            c.stop()
        self.please_stop.go()

        DEBUG and Log.note("Thread {{name|quote}} got request to stop", name=self.name)

    def _run(self):
        self.id = get_ident()
        with RegisterThread(self):
            try:
                if self.target is not None:
                    a, k, self.args, self.kwargs = self.args, self.kwargs, None, None
                    self.end_of_thread.response = self.target(*a, **k)
                    self.parent.remove_child(self)  # IF THREAD ENDS OK, THEN FORGET ABOUT IT
            except Exception as e:
                e = Except.wrap(e)
                with self.synch_lock:
                    self.end_of_thread.exception = e
                with self.parent.child_lock:
                    emit_problem = self not in self.parent.children
                if emit_problem:
                    # THREAD FAILURES ARE A PROBLEM ONLY IF NO ONE WILL BE JOINING WITH IT
                    try:
                        Log.fatal("Problem in thread {{name|quote}}", name=self.name, cause=e)
                    except Exception:
                        sys.stderr.write(str("ERROR in thread: " + self.name + " " + text_type(e) + "\n"))
            finally:
                try:
                    with self.child_lock:
                        children = copy(self.children)
                    for c in children:
                        try:
                            DEBUG and sys.stdout.write(str("Stopping thread " + c.name + "\n"))
                            c.stop()
                        except Exception as e:
                            Log.warning("Problem stopping thread {{thread}}", thread=c.name, cause=e)

                    for c in children:
                        try:
                            DEBUG and sys.stdout.write(str("Joining on thread " + c.name + "\n"))
                            c.join()
                        except Exception as e:
                            Log.warning("Problem joining thread {{thread}}", thread=c.name, cause=e)
                        finally:
                            DEBUG and sys.stdout.write(str("Joined on thread " + c.name + "\n"))

                    del self.target, self.args, self.kwargs
                    DEBUG and Log.note("thread {{name|quote}} stopping", name=self.name)
                except Exception as e:
                    DEBUG and Log.warning("problem with thread {{name|quote}}", cause=e, name=self.name)
                finally:
                    self.stopped.go()
                    DEBUG and Log.note("thread {{name|quote}} is done", name=self.name)

    def is_alive(self):
        return not self.stopped

    def join(self, till=None):
        """
        RETURN THE RESULT {"response":r, "exception":e} OF THE THREAD EXECUTION (INCLUDING EXCEPTION, IF EXISTS)
        """
        if self is Thread:
            Log.error("Thread.join() is not a valid call, use t.join()")

        with self.child_lock:
            children = copy(self.children)
        for c in children:
            c.join(till=till)

        DEBUG and Log.note("{{parent|quote}} waiting on thread {{child|quote}}", parent=Thread.current().name, child=self.name)
        (self.stopped | till).wait()
        if self.stopped:
            self.parent.remove_child(self)
            if not self.end_of_thread.exception:
                return self.end_of_thread.response
            else:
                Log.error("Thread {{name|quote}} did not end well", name=self.name, cause=self.end_of_thread.exception)
        else:
            raise Except(type=THREAD_TIMEOUT)

    @staticmethod
    def run(name, target, *args, **kwargs):
        # ENSURE target HAS please_stop ARGUMENT
        if get_function_name(target) == 'wrapper':
            pass  # GIVE THE override DECORATOR A PASS
        elif "please_stop" not in target.__code__.co_varnames:
            Log.error("function must have please_stop argument for signalling emergency shutdown")

        Thread.num_threads += 1

        output = Thread(name, target, *args, **kwargs)
        output.start()
        return output

    @staticmethod
    def current():
        ident = get_ident()
        with ALL_LOCK:
            output = ALL.get(ident)

        if output is None:
<<<<<<< HEAD
            Log.error("this thread is not known. Register this thread at earliest known entry point.")
=======
            Log.warning("this thread is not known. Register this thread at earliest known entry point.")
            return BaseThread(get_ident())
>>>>>>> facb87a1

        return output


class RegisterThread(object):

    def __init__(self, thread=None):
        if thread is None:
            thread = BaseThread(get_ident())
        self.thread = thread

    def __enter__(self):
        with ALL_LOCK:
            ALL[self.thread.id] = self.thread
        self.thread.cprofiler = CProfiler()
        self.thread.cprofiler.__enter__()
        return self

    def __exit__(self, exc_type, exc_val, exc_tb):
        self.thread.cprofiler.__exit__(exc_type, exc_val, exc_tb)
        with ALL_LOCK:
            del ALL[self.thread.id]


def stop_main_thread(*args):
    """
    CLEAN OF ALL THREADS CREATED WITH THIS LIBRARY
    """
    try:
        if len(args) and args[0]:
            Log.warning("exit with {{value}}", value=_describe_exit_codes.get(args[0], args[0]))
    except Exception as _:
        pass
    finally:
        MAIN_THREAD.stop()


_describe_exit_codes = {
    _signal.SIGTERM: "SIGTERM",
    _signal.SIGINT: "SIGINT"
}

_signal.signal(_signal.SIGTERM, stop_main_thread)
_signal.signal(_signal.SIGINT, stop_main_thread)


def _wait_for_exit(please_stop):
    """
    /dev/null PIPED TO sys.stdin SPEWS INFINITE LINES, DO NOT POLL AS OFTEN
    """
    cr_count = 0  # COUNT NUMBER OF BLANK LINES

    while not please_stop:
        # if DEBUG:
        #     Log.note("inside wait-for-shutdown loop")
        if cr_count > 30:
            (Till(seconds=3) | please_stop).wait()
        try:
            line = sys.stdin.readline()
        except Exception as e:
            Except.wrap(e)
            if "Bad file descriptor" in e:
                _wait_for_interrupt(please_stop)
                break

        # if DEBUG:
        #     Log.note("read line {{line|quote}}, count={{count}}", line=line, count=cr_count)
        if line == "":
            cr_count += 1
        else:
            cr_count = -1000000  # NOT /dev/null

        if line.strip() == "exit":
            Log.alert("'exit' Detected!  Stopping...")
            return


def _wait_for_interrupt(please_stop):
    DEBUG and Log.note("inside wait-for-shutdown loop")
    while not please_stop:
        try:
            sleep(1)
        except Exception:
            pass


MAIN_THREAD = MainThread()

ALL_LOCK = allocate_lock()
ALL = dict()
ALL[get_ident()] = MAIN_THREAD
<|MERGE_RESOLUTION|>--- conflicted
+++ resolved
@@ -355,13 +355,8 @@
             output = ALL.get(ident)
 
         if output is None:
-<<<<<<< HEAD
-            Log.error("this thread is not known. Register this thread at earliest known entry point.")
-=======
             Log.warning("this thread is not known. Register this thread at earliest known entry point.")
             return BaseThread(get_ident())
->>>>>>> facb87a1
-
         return output
 
 
