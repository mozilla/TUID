# encoding: utf-8
#
#
# This Source Code Form is subject to the terms of the Mozilla Public
# License, v. 2.0. If a copy of the MPL was not distributed with this file,
# You can obtain one at http://mozilla.org/MPL/2.0/.
#
# Author: Kyle Lahnakoski (kyle@lahnakoski.com)
#
# THIS THREADING MODULE IS PERMEATED BY THE please_stop SIGNAL.
# THIS SIGNAL IS IMPORTANT FOR PROPER SIGNALLING WHICH ALLOWS
# FOR FAST AND PREDICTABLE SHUTDOWN AND CLEANUP OF THREADS

from __future__ import absolute_import
from __future__ import division
from __future__ import unicode_literals

from collections import namedtuple
from time import sleep, time
from weakref import ref

from mo_future import allocate_lock as _allocate_lock
from mo_future import text_type
from mo_logs import Log
from mo_threads.signal import Signal, DONE

DEBUG = False
INTERVAL = 0.1


class Till(Signal):
    """
    TIMEOUT AS A SIGNAL
    """
    __slots__ = []

    locker = _allocate_lock()
    next_ping = time()
    enabled = False
    new_timers = []

    def __new__(cls, till=None, seconds=None):
        if not Till.enabled:
            return DONE
        elif till != None:
            return object.__new__(cls)
        elif seconds == None:
            return object.__new__(cls)
        elif seconds <= 0:
            return DONE
        else:
            return object.__new__(cls)

    def __init__(self, till=None, seconds=None):
        """
        ONE OF THESE PARAMETERS IS REQUIRED
        :param till: UNIX TIMESTAMP OF WHEN TO SIGNAL
        :param seconds: PREFERRED OVER timeout
        """
        now = time()
        if till != None:
            if not isinstance(till, (float, int)):
                from mo_logs import Log

                Log.error("Date objects for Till are no longer allowed")
            timeout = till
        elif seconds != None:
            timeout = now + seconds
        else:
            raise Log.error("Should not happen")

        Signal.__init__(self, name=text_type(timeout))

        with Till.locker:
            if timeout != None:
                Till.next_ping = min(Till.next_ping, timeout)
            Till.new_timers.append(TodoItem(timeout, ref(self)))


def daemon(please_stop):
    Till.enabled = True
    sorted_timers = []

    try:
        while not please_stop:
            now = time()

            with Till.locker:
                later = Till.next_ping - now

            if later > 0:
                try:
                    sleep(min(later, INTERVAL))
                except Exception as e:
                    Log.warning(
                        "Call to sleep failed with ({{later}}, {{interval}})",
                        later=later,
                        interval=INTERVAL,
                        cause=e
                    )
                continue

            with Till.locker:
                Till.next_ping = now + INTERVAL
                new_timers, Till.new_timers = Till.new_timers, []

            if DEBUG and new_timers:
                if len(new_timers) > 5:
                    Log.note("{{num}} new timers", num=len(new_timers))
                else:
                    Log.note("new timers: {{timers}}", timers=[t for t, _ in new_timers])

            sorted_timers.extend(new_timers)

            if sorted_timers:
                sorted_timers.sort(key=actual_time)
                for i, rec in enumerate(sorted_timers):
                    t = actual_time(rec)
                    if now < t:
                        work, sorted_timers = sorted_timers[:i], sorted_timers[i:]
                        Till.next_ping = min(Till.next_ping, sorted_timers[0].timestamp)
                        break
                else:
                    work, sorted_timers = sorted_timers, []

                if work:
                    DEBUG and Log.note(
                        "done: {{timers}}.  Remaining {{pending}}",
                        timers=[t for t, s in work] if len(work) <= 5 else len(work),
                        pending=[t for t, s in sorted_timers] if len(sorted_timers) <= 5 else len(sorted_timers)
                    )

                    for t, r in work:
                        s = r()
                        if s is not None:
                            s.go()

    except Exception as e:
        Log.warning("unexpected timer shutdown", cause=e)
    finally:
        DEBUG and Log.alert("TIMER SHUTDOWN")
        Till.enabled = False
        # TRIGGER ALL REMAINING TIMERS RIGHT NOW
        with Till.locker:
            new_work, Till.new_timers = Till.new_timers, []
        for t, r in new_work + sorted_timers:
            s = r()
            if s is not None:
                s.go()


def actual_time(todo):
    return 0 if todo.ref() is None else todo.timestamp


<<<<<<< HEAD

def actual_time(rec):
    return 0 if rec[1]() is None else rec[0]
=======
TodoItem = namedtuple("TodoItem", ["timestamp", "ref"])
>>>>>>> facb87a1
<|MERGE_RESOLUTION|>--- conflicted
+++ resolved
@@ -153,10 +153,4 @@
     return 0 if todo.ref() is None else todo.timestamp
 
 
-<<<<<<< HEAD
-
-def actual_time(rec):
-    return 0 if rec[1]() is None else rec[0]
-=======
-TodoItem = namedtuple("TodoItem", ["timestamp", "ref"])
->>>>>>> facb87a1
+TodoItem = namedtuple("TodoItem", ["timestamp", "ref"])