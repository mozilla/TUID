--- conflicted
+++ resolved
@@ -15,10 +15,6 @@
 import pstats
 from datetime import datetime
 
-<<<<<<< HEAD
-from mo_dots import Data, wrap
-=======
->>>>>>> facb87a1
 from mo_future import iteritems
 from mo_logs import Log
 
@@ -114,8 +110,4 @@
     ]
     stats_file = File(FILENAME, suffix=convert.datetime2string(datetime.now(), "_%Y%m%d_%H%M%S"))
     stats_file.write(convert.list2tab(stats))
-    Log.note("profile written to {{filename}}", filename=stats_file.abspath)
-<<<<<<< HEAD
-=======
-
->>>>>>> facb87a1
+    Log.note("profile written to {{filename}}", filename=stats_file.abspath)