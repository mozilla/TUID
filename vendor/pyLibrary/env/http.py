# encoding: utf-8
#
# This Source Code Form is subject to the terms of the Mozilla Public
# License, v. 2.0. If a copy of the MPL was not distributed with this file,
# You can obtain one at http://mozilla.org/MPL/2.0/.
#
# Author: Kyle Lahnakoski (kyle@lahnakoski.com)
#

# MIMICS THE requests API (http://docs.python-requests.org/en/latest/)
# DEMANDS data IS A JSON-SERIALIZABLE STRUCTURE
# WITH ADDED default_headers THAT CAN BE SET USING mo_logs.settings
# EG
# {"debug.constants":{
#     "pyLibrary.env.http.default_headers":{"From":"klahnakoski@mozilla.com"}
# }}


from __future__ import absolute_import
from __future__ import division

from contextlib import closing
from copy import copy
from mmap import mmap
from numbers import Number
from tempfile import TemporaryFile

from requests import sessions, Response

from jx_python import jx
from mo_dots import Data, coalesce, wrap, set_default, unwrap, Null
from mo_future import text_type, PY2
from mo_json import value2json, json2value
from mo_logs import Log, strings
from mo_logs.strings import utf82unicode, unicode2utf8
from mo_logs.exceptions import Except
from mo_math import Math
from mo_threads import Lock
from mo_threads import Till
from mo_times.durations import Duration
from pyLibrary import convert
from pyLibrary.env.big_data import safe_size, ibytes2ilines, icompressed2ibytes

DEBUG = False
FILE_SIZE_LIMIT = 100 * 1024 * 1024
MIN_READ_SIZE = 8 * 1024
ZIP_REQUEST = False
default_headers = Data()  # TODO: MAKE THIS VARIABLE A SPECIAL TYPE OF EXPECTED MODULE PARAMETER SO IT COMPLAINS IF NOT SET
default_timeout = 600

_warning_sent = False

request_count = 0


def request(method, url, zip=None, retry=None, **kwargs):
    """
    JUST LIKE requests.request() BUT WITH DEFAULT HEADERS AND FIXES
    DEMANDS data IS ONE OF:
    * A JSON-SERIALIZABLE STRUCTURE, OR
    * LIST OF JSON-SERIALIZABLE STRUCTURES, OR
    * None

    Parameters
     * zip - ZIP THE REQUEST BODY, IF BIG ENOUGH
     * json - JSON-SERIALIZABLE STRUCTURE
     * retry - {"times": x, "sleep": y} STRUCTURE

    THE BYTE_STRINGS (b"") ARE NECESSARY TO PREVENT httplib.py FROM **FREAKING OUT**
    IT APPEARS requests AND httplib.py SIMPLY CONCATENATE STRINGS BLINDLY, WHICH
    INCLUDES url AND headers
    """
    global _warning_sent
    global request_count

    if not default_headers and not _warning_sent:
        _warning_sent = True
        Log.warning(text_type(
            "The pyLibrary.env.http module was meant to add extra " +
            "default headers to all requests, specifically the 'Referer' " +
            "header with a URL to the project. Use the `pyLibrary.debug.constants.set()` " +
            "function to set `pyLibrary.env.http.default_headers`"
        ))

    if isinstance(url, list):
        # TRY MANY URLS
        failures = []
        for remaining, u in jx.countdown(url):
            try:
                response = request(method, u, zip=zip, retry=retry, **kwargs)
                if Math.round(response.status_code, decimal=-2) not in [400, 500]:
                    return response
                if not remaining:
                    return response
            except Exception as e:
                e = Except.wrap(e)
                failures.append(e)
        Log.error(u"Tried {{num}} urls", num=len(url), cause=failures)

    if 'session' in kwargs:
        session = kwargs['session']
        del kwargs['session']
        sess = Null
    else:
        sess = session = sessions.Session()
    session.headers.update(default_headers)

    with closing(sess):
        if zip is None:
            zip = ZIP_REQUEST

        if isinstance(url, text_type):
            # httplib.py WILL **FREAK OUT** IF IT SEES ANY UNICODE
            url = url.encode('ascii')

        _to_ascii_dict(kwargs)
        timeout = kwargs['timeout'] = coalesce(kwargs.get('timeout'), default_timeout)

        if retry == None:
            retry = Data(times=1, sleep=0)
        elif isinstance(retry, Number):
            retry = Data(times=retry, sleep=1)
        else:
            retry = wrap(retry)
            if isinstance(retry.sleep, Duration):
                retry.sleep = retry.sleep.seconds
            set_default(retry, {"times": 1, "sleep": 0})

        if 'json' in kwargs:
            kwargs['data'] = value2json(kwargs['json']).encode('utf8')
            del kwargs['json']

        try:
            headers = kwargs['headers'] = unwrap(coalesce(kwargs.get('headers'), {}))
            set_default(headers, {'Accept-Encoding': 'compress, gzip'})

            if zip and len(coalesce(kwargs.get('data'))) > 1000:
                compressed = convert.bytes2zip(kwargs['data'])
                headers['content-encoding'] = 'gzip'
                kwargs['data'] = compressed

                _to_ascii_dict(headers)
            else:
                _to_ascii_dict(headers)
        except Exception as e:
            Log.error(u"Request setup failure on {{url}}", url=url, cause=e)

        errors = []
        for r in range(retry.times):
            if r:
                Till(seconds=retry.sleep).wait()

            try:
                if DEBUG:
                    Log.note(u"http {{method|upper}} to {{url}}", method=method, url=text_type(url))
                request_count += 1
                return session.request(method=method, url=url, **kwargs)
            except Exception as e:
                errors.append(Except.wrap(e))

        if " Read timed out." in errors[0]:
            Log.error(u"Tried {{times}} times: Timeout failure (timeout was {{timeout}}", timeout=timeout, times=retry.times, cause=errors[0])
        else:
            Log.error(u"Tried {{times}} times: Request failure of {{url}}", url=url, times=retry.times, cause=errors[0])


if PY2:
    def _to_ascii_dict(headers):
        if headers is None:
            return
        for k, v in copy(headers).items():
            if isinstance(k, text_type):
                del headers[k]
                if isinstance(v, text_type):
                    headers[k.encode('ascii')] = v.encode('ascii')
                else:
                    headers[k.encode('ascii')] = v
            elif isinstance(v, text_type):
                headers[k] = v.encode('ascii')
else:
    def _to_ascii_dict(headers):
        pass


def get(url, **kwargs):
    kwargs.setdefault('allow_redirects', True)
    kwargs.setdefault('stream', True)
    return HttpResponse(request('get', url, **kwargs))


def get_json(url, **kwargs):
    """
    ASSUME RESPONSE IN IN JSON
    """
    response = get(url, **kwargs)
    try:
        c = response.all_content
        return json2value(utf82unicode(c))
    except Exception as e:
        if Math.round(response.status_code, decimal=-2) in [400, 500]:
            Log.error(u"Bad GET response: {{code}}", code=response.status_code)
        else:
            Log.error(u"Good GET requests, but bad JSON", cause=e)


def options(url, **kwargs):
    kwargs.setdefault('allow_redirects', True)
    kwargs.setdefault('stream', True)
    return HttpResponse(request('options', url, **kwargs))


def head(url, **kwargs):
    kwargs.setdefault('allow_redirects', False)
    kwargs.setdefault('stream', True)
    return HttpResponse(request('head', url, **kwargs))


def post(url, **kwargs):
    kwargs.setdefault('stream', True)
    return HttpResponse(request('post', url, **kwargs))


def post_json(url, **kwargs):
    """
    ASSUME RESPONSE IN IN JSON
    """
    if 'json' in kwargs:
        kwargs['data'] = unicode2utf8(value2json(kwargs['json']))
    elif 'data' in kwargs:
        kwargs['data'] = unicode2utf8(value2json(kwargs['data']))
    else:
        Log.error(u"Expecting `json` parameter")

<<<<<<< HEAD
    response = post(url, **kwargs)
    details = json2value(utf82unicode(response.content))
    if response.status_code not in [200, 201]:
        Log.error(u"Bad response code {{code}}", code=response.status_code, cause=Except.wrap(details))
    else:
        return details
=======
    response = None
    try:
        response = post(url, **kwargs)
        details = json2value(utf82unicode(response.content))
        if response.status_code not in [200, 201]:
            Log.error(u"Bad response code {{code}}", code=response.status_code, cause=Except.wrap(details))
        else:
            return details
    except Exception as e:
        if u"Bad response code {{code}}" in e:
            raise e
        else:
            if response:
                c = response.content
            else:
                c = 'No response content.'
            Log.error(u"Unexpected return value {{content}}", content=c, cause=e)


>>>>>>> 20fa5c6e


def put(url, **kwargs):
    return HttpResponse(request('put', url, **kwargs))


def patch(url, **kwargs):
    kwargs.setdefault('stream', True)
    return HttpResponse(request('patch', url, **kwargs))


def delete(url, **kwargs):
    kwargs.setdefault('stream', False)
    return HttpResponse(request('delete', url, **kwargs))


class HttpResponse(Response):
    def __new__(cls, resp):
        resp.__class__ = HttpResponse
        return resp

    def __init__(self, resp):
        pass
        self._cached_content = None

    @property
    def all_content(self):
        # response.content WILL LEAK MEMORY (?BECAUSE OF PYPY"S POOR HANDLING OF GENERATORS?)
        # THE TIGHT, SIMPLE, LOOP TO FILL blocks PREVENTS THAT LEAK
        if self._content is not False:
            self._cached_content = self._content
        elif self._cached_content is None:
            def read(size):
                if self.raw._fp.fp is not None:
                    return self.raw.read(amt=size, decode_content=True)
                else:
                    self.close()
                    return None

            self._cached_content = safe_size(Data(read=read))

        if hasattr(self._cached_content, "read"):
            self._cached_content.seek(0)

        return self._cached_content

    @property
    def all_lines(self):
        return self.get_all_lines()

    def get_all_lines(self, encoding='utf8', flexible=False):
        try:
            iterator = self.raw.stream(4096, decode_content=False)

            if self.headers.get('content-encoding') == 'gzip':
                return ibytes2ilines(icompressed2ibytes(iterator), encoding=encoding, flexible=flexible)
            elif self.headers.get('content-type') == 'application/zip':
                return ibytes2ilines(icompressed2ibytes(iterator), encoding=encoding, flexible=flexible)
            elif self.url.endswith('.gz'):
                return ibytes2ilines(icompressed2ibytes(iterator), encoding=encoding, flexible=flexible)
            else:
                return ibytes2ilines(iterator, encoding=encoding, flexible=flexible, closer=self.close)
        except Exception as e:
            Log.error(u"Can not read content", cause=e)


class Generator_usingStream(object):
    """
    A BYTE GENERATOR USING A STREAM, AND BUFFERING IT FOR RE-PLAY
    """

    def __init__(self, stream, length, _shared=None):
        """
        :param stream:  THE STREAM WE WILL GET THE BYTES FROM
        :param length:  THE MAX NUMBER OF BYTES WE ARE EXPECTING
        :param _shared: FOR INTERNAL USE TO SHARE THE BUFFER
        :return:
        """
        self.position = 0
        file_ = TemporaryFile()
        if not _shared:
            self.shared = Data(
                length=length,
                locker=Lock(),
                stream=stream,
                done_read=0,
                file=file_,
                buffer=mmap(file_.fileno(), length)
            )
        else:
            self.shared = _shared

        self.shared.ref_count += 1

    def __iter__(self):
        return Generator_usingStream(None, self.shared.length, self.shared)

    def __enter__(self):
        return self

    def __exit__(self, type, value, traceback):
        self.close()

    def next(self):
        if self.position >= self.shared.length:
            raise StopIteration

        end = min(self.position + MIN_READ_SIZE, self.shared.length)
        s = self.shared
        with s.locker:
            while end > s.done_read:
                data = s.stream.read(MIN_READ_SIZE)
                s.buffer.write(data)
                s.done_read += MIN_READ_SIZE
                if s.done_read >= s.length:
                    s.done_read = s.length
                    s.stream.close()
        try:
            return s.buffer[self.position:end]
        finally:
            self.position = end

    def close(self):
        with self.shared.locker:
            if self.shared:
                s, self.shared = self.shared, None
                s.ref_count -= 1

                if s.ref_count==0:
                    try:
                        s.stream.close()
                    except Exception:
                        pass

                    try:
                        s.buffer.close()
                    except Exception:
                        pass

                    try:
                        s.file.close()
                    except Exception:
                        pass

    def __del__(self):
        self.close()<|MERGE_RESOLUTION|>--- conflicted
+++ resolved
@@ -231,35 +231,12 @@
     else:
         Log.error(u"Expecting `json` parameter")
 
-<<<<<<< HEAD
     response = post(url, **kwargs)
     details = json2value(utf82unicode(response.content))
     if response.status_code not in [200, 201]:
         Log.error(u"Bad response code {{code}}", code=response.status_code, cause=Except.wrap(details))
     else:
         return details
-=======
-    response = None
-    try:
-        response = post(url, **kwargs)
-        details = json2value(utf82unicode(response.content))
-        if response.status_code not in [200, 201]:
-            Log.error(u"Bad response code {{code}}", code=response.status_code, cause=Except.wrap(details))
-        else:
-            return details
-    except Exception as e:
-        if u"Bad response code {{code}}" in e:
-            raise e
-        else:
-            if response:
-                c = response.content
-            else:
-                c = 'No response content.'
-            Log.error(u"Unexpected return value {{content}}", content=c, cause=e)
-
-
->>>>>>> 20fa5c6e
-
 
 def put(url, **kwargs):
     return HttpResponse(request('put', url, **kwargs))
