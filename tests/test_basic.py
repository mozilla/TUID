--- conflicted
+++ resolved
@@ -374,21 +374,15 @@
 
 
 def test_file_with_line_replacement(service):
-<<<<<<< HEAD
     file = ["/python/mozbuild/mozbuild/action/test_archive.py"]
     old_rev = "568e1959ca47"
     new_rev = "e3f24e165618"
-    # new_rev = "d027c2da35f0"
+    filter = {"term": {"file": file[0]}}
+    delete(service.annotations, filter)
+    delete(service.temporal, filter)
     service.clogger.initialize_to_range(old_rev, new_rev)
     old = service.get_tuids_from_files(file, old_rev)[0]
     new = service.get_tuids_from_files(file, new_rev)[0]
-=======
-    filter = {"term": {"file": "python/mozbuild/mozbuild/action/test_archive.py"}}
-    delete(service.annotations, filter)
-    delete(service.temporal, filter)
-    new = service.get_tuids("/python/mozbuild/mozbuild/action/test_archive.py", "e3f24e165618")
-    old = service.get_tuids("/python/mozbuild/mozbuild/action/test_archive.py", "c730f942ce30")
->>>>>>> 32e6cf7e
     new = new[0][1]
     old = old[0][1]
     assert 653 == len(new)
