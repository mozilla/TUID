--- conflicted
+++ resolved
@@ -320,7 +320,6 @@
 
 
 def test_file_with_line_replacement(service):
-<<<<<<< HEAD
     old_rev = "568e1959ca478a998f309bb5c57974bac9afbb8a"[:12]
     new_rev = "e3f24e165618"
     service.clogger.initialize_to_range(old_rev, new_rev)
@@ -332,18 +331,6 @@
     old = service.get_tuids_from_files(
         ["/python/mozbuild/mozbuild/action/test_archive.py"], old_rev
     )[0]
-
-=======
-    old = "568e1959ca478a998f309bb5c57974bac9afbb8a"[:12]
-    new = "e3f24e165618"
-    service.clogger.initialize_to_range(old, new)
-    new = service.get_tuids_from_files(["/python/mozbuild/mozbuild/action/test_archive.py"], new)[
-        0
-    ]
-    old = service.get_tuids_from_files(["/python/mozbuild/mozbuild/action/test_archive.py"], old)[
-        0
-    ]
->>>>>>> 1c78311d
     new = new[0][1]
     old = old[0][1]
     assert 653 == len(new)
