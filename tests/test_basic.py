--- conflicted
+++ resolved
@@ -382,7 +382,51 @@
     service.clogger.start_backfilling()
 
     with service.conn.transaction() as t:
-<<<<<<< HEAD
+        t.execute(
+            "DELETE FROM latestFileMod WHERE file IN " +
+            quote_set(test_file)
+        )
+        filter = {"terms": {"file": test_file}}
+        service.annotations.delete_record(filter)
+        service.annotations.refresh()
+        query = {"query": {"terms": {"file": test_file}}}
+        result = service.annotations.search(query)
+        while result.hits.total != 0:
+            Till(seconds=0.001).wait()
+            result = service.annotations.search(query)
+
+    Log.note("Total files: {{total}}", total=str(len(test_file)))
+
+    old, _ = service.get_tuids_from_files(test_file, first_front, use_thread=False)
+    print("old:")
+    for el in old:
+        print(el[0])
+        print("     " + el[0] + ":" + str(len(el[1])))
+
+    new, _ = service.get_tuids_from_files(test_file, test_rev, use_thread=False)
+    print("new:")
+    for el in new:
+        print("     " + el[0] + ":" + str(len(el[1])))
+
+
+def test_one_addition_many_files(service):
+    old_rev = "159e1105bdc7"
+    test_rev = "58eb13b394f4"  # 11 Lines added, 1 removed
+
+    with open("resources/stressfiles.json", "r") as f:
+        files = json.load(f)
+    test_file_change = ["widget/cocoa/nsCocoaWindow.mm"]
+    dir = ""
+    tmp = [dir + f for f in files][:1]  # TEST WITH SOME OTHER NUMBER OF FILES
+    test_file = test_file_change + tmp
+
+    service.clogger.csetlog.refresh()
+    service.clogger.disable_all()
+    service.clogger.initialize_to_range(old_rev, test_rev)
+    service.clogger.disable_backfilling = False
+    service.clogger.start_backfilling()
+
+    with service.conn.transaction() as t:
         t.execute(
             "DELETE FROM latestFileMod WHERE file IN " +
             quote_set(test_file)
@@ -395,60 +439,6 @@
         while len(result.hits.hits) != 0:
             Till(seconds=0.001).wait()
             result = service.annotations.search(query)
-=======
-        t.execute("DELETE FROM latestFileMod WHERE file IN " + quote_set(test_file))
-        t.execute("DELETE FROM annotations WHERE file IN " + quote_set(test_file))
->>>>>>> d2344817
-
-    Log.note("Total files: {{total}}", total=str(len(test_file)))
-
-    old, _ = service.get_tuids_from_files(test_file, first_front, use_thread=False)
-    print("old:")
-    for el in old:
-        print(el[0])
-        print("     " + el[0] + ":" + str(len(el[1])))
-
-    new, _ = service.get_tuids_from_files(test_file, test_rev, use_thread=False)
-    print("new:")
-    for el in new:
-        print("     " + el[0] + ":" + str(len(el[1])))
-
-
-def test_one_addition_many_files(service):
-    old_rev = "159e1105bdc7"
-    test_rev = "58eb13b394f4"  # 11 Lines added, 1 removed
-
-    with open("resources/stressfiles.json", "r") as f:
-        files = json.load(f)
-    test_file_change = ["widget/cocoa/nsCocoaWindow.mm"]
-    dir = ""
-    tmp = [dir + f for f in files][:1]  # TEST WITH SOME OTHER NUMBER OF FILES
-    test_file = test_file_change + tmp
-
-    service.clogger.csetlog.refresh()
-    service.clogger.disable_all()
-    service.clogger.initialize_to_range(old_rev, test_rev)
-    service.clogger.disable_backfilling = False
-    service.clogger.start_backfilling()
-
-    with service.conn.transaction() as t:
-<<<<<<< HEAD
-        t.execute(
-            "DELETE FROM latestFileMod WHERE file IN " +
-            quote_set(test_file)
-        )
-        filter = {"terms": {"file": test_file}}
-        service.annotations.delete_record(filter)
-        service.annotations.refresh()
-        query = {"query": {"terms": {"file": test_file}}}
-        result = service.annotations.search(query)
-        while len(result.hits.hits) != 0:
-            Till(seconds=0.001).wait()
-            result = service.annotations.search(query)
-=======
-        t.execute("DELETE FROM latestFileMod WHERE file IN " + quote_set(test_file))
-        t.execute("DELETE FROM annotations WHERE file IN " + quote_set(test_file))
->>>>>>> d2344817
 
     # Get current annotation
     result, _ = service.get_tuids_from_files(test_file_change, old_rev)
@@ -636,7 +626,6 @@
     )  # Useful in testing
 
     with service.conn.transaction() as t:
-<<<<<<< HEAD
         t.execute(
             "DELETE FROM latestFileMod WHERE file IN " +
             quote_set(proc_files)
@@ -649,10 +638,6 @@
         while len(result.hits.hits) != 0:
             Till(seconds=0.001).wait()
             result = service.annotations.search(query)
-=======
-        t.execute("DELETE FROM latestFileMod WHERE file IN " + quote_set(proc_files))
-        t.execute("DELETE FROM annotations WHERE file IN " + quote_set(proc_files))
->>>>>>> d2344817
 
     Log.note("Number of files to process: {{flen}}", flen=len(files))
     first_f_n_tuids, _ = service.get_tuids_from_files(
