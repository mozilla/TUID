--- conflicted
+++ resolved
@@ -102,9 +102,6 @@
 def test_new_file(service):
     rev = service.get_tids("/media/audioipc/server/src/lib.rs", "a39241b3e7b1")
     assert len(rev) == 636
-<<<<<<< HEAD
-=======
-#'''
 
 def test_bad_date_file(service):
     # The following changeset is dated February 14, 2018 but was pushed to mozilla-central
@@ -146,5 +143,4 @@
 
 def test_get_tids_from_revision(service):
     tids = service.get_tids_from_revision("a6fdd6eae583")
-    assert tids != None
->>>>>>> ed58801e
+    assert tids != None