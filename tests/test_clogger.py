# encoding: utf-8
#
#
# This Source Code Form is subject to the terms of the Mozilla Public
# License, v. 2.0. If a copy of the MPL was not distributed with this file,
# You can obtain one at http://mozilla.org/MPL/2.0/.
from __future__ import absolute_import
from __future__ import division
from __future__ import unicode_literals

import pytest

from mo_dots import Null, wrap
from mo_logs import Log, Except
from mo_threads import Thread, Till
from mo_times import Timer
from pyLibrary.env import http
from pyLibrary.sql import sql_list, sql_iso
from pyLibrary.sql.sqlite import quote_value, DOUBLE_TRANSACTION_ERROR
from tuid.clogger import Clogger
from tuid import sql
from tests import delete, insert

_clogger = None
_conn = None

DEBUG = False
HG_URL = "https://hg.mozilla.org/"


@pytest.fixture
def clogger(config, new_db):
    global _clogger
    global _conn
    _conn = sql.Sql(config.tuid.database.name)
    if new_db == "yes":
        return Clogger(conn=_conn, new_table=True, kwargs=config)
    elif new_db == "no":
        if _clogger is None:
            _clogger = Clogger(conn=_conn, new_table=True, kwargs=config)
        _clogger.csetlog.refresh()
        return _clogger
    else:
        Log.error("expecting 'yes' or 'no'")


def test_initializing(clogger):
    # If clogger is set up properly
    # this test will always pass
    assert clogger


def test_tipfilling(clogger):
    clogger.disable_tipfilling = True
    clogger.disable_backfilling = True
    clogger.disable_deletion = True
    clogger.disable_maintenance = True

    num_trys = 50
    wait_time = 2
    current_tip = None
    query = {
        "_source": {"includes": ["revision", "revnum"]},
        "sort": [{"revnum": {"order": "desc"}}],
        "size": 1,
    }
    result = clogger.csetlog.search(query)
    current_tip = result.hits.hits[0]._source.revision

    filter = {"match_all": {}}
    delete(clogger.csetlog, filter)

    clogger.disable_tipfilling = False

    new_tip = None
    while num_trys > 0:
        result = clogger.csetlog.search(query)
        new_tip = (
            result.hits.hits[0]._source.revnum,
            result.hits.hits[0]._source.revision,
        )
        if new_tip:
            if current_tip == new_tip[1]:
                new_tip = new_tip[1]
                break
        num_trys -= 1
        Till(seconds=wait_time).wait()

    assert num_trys > 0
    assert current_tip == new_tip


def test_backfilling_to_revision(clogger):
    clogger.disable_backfilling = False
    clogger.disable_tipfilling = True
    clogger.disable_deletion = True
    clogger.disable_maintenance = True

    num_trys = 50
    wait_time = 2
    num_to_go_back = 10

    query = {
        "_source": {"includes": ["revision", "revnum"]},
        "sort": [{"revnum": {"order": "asc"}}],
        "size": 1,
    }
    result = clogger.csetlog.search(query)
    oldest_revnum = result.hits.hits[0]._source.revnum
    oldest_rev = result.hits.hits[0]._source.revision

    new_old_rev = None
    clog_url = HG_URL + clogger.config.hg.branch + "/" + "json-log/" + oldest_rev
    clog_obj_list = list(clogger._get_clog(clog_url)["changesets"])
    for count, clog_obj in enumerate(clog_obj_list[1:]):
        if count + 1 >= num_to_go_back:
            new_old_rev = clog_obj["node"][:12]
            break

    clogger.csets_todo_backwards.add((new_old_rev, True))

    new_ending = None
    while num_trys > 0:
        query = {
            "_source": {"includes": ["revision", "revnum"]},
            "sort": [{"revnum": {"order": "asc"}}],
            "size": 1,
        }
        result = clogger.csetlog.search(query)
        new_ending = result.hits.hits[0]._source.revision
        DEBUG and Log.note("{{data}}", data=(oldest_rev, new_old_rev, new_ending))
        if new_ending == new_old_rev:
            break
        else:
            Till(seconds=wait_time).wait()
            num_trys -= 1

    assert num_trys > 0
    assert new_old_rev == new_ending

    expected_old_revnum = oldest_revnum
    query = {
        "_source": {"includes": ["revnum"]},
        "query": {"bool": {"must": [{"term": {"revision": oldest_rev}}]}},
        "size": 1,
    }
    result = clogger.csetlog.search(query)
    old_oldest_revnum = result.hits.hits[0]._source.revnum
    assert expected_old_revnum == old_oldest_revnum

    # Check that revnum's were properly handled
    expected_new_revnum = oldest_revnum - num_to_go_back
    query = {
        "_source": {"includes": ["revnum"]},
        "query": {"bool": {"must": [{"term": {"revision": new_ending}}]}},
        "size": 1,
    }
    result = clogger.csetlog.search(query)
    new_oldest_revnum = result.hits.hits[0]._source.revnum

    assert expected_new_revnum == new_oldest_revnum


def test_backfilling_by_count(clogger):
    clogger.disable_backfilling = False
    clogger.disable_tipfilling = True
    clogger.disable_deletion = True
    clogger.disable_maintenance = True

    num_trys = 50
    wait_time = 2
    num_to_go_back = 10

    query = {
        "_source": {"includes": ["revision", "revnum"]},
        "sort": [{"revnum": {"order": "asc"}}],
        "size": 1,
    }
    result = clogger.csetlog.search(query)
    oldest_revnum = result.hits.hits[0]._source.revnum
    oldest_rev = result.hits.hits[0]._source.revision

    new_old_rev = None
    clog_url = HG_URL + clogger.config.hg.branch + "/" + "json-log/" + oldest_rev
    clog_obj_list = list(clogger._get_clog(clog_url)["changesets"])
    for count, clog_obj in enumerate(clog_obj_list[1:]):
        if count >= num_to_go_back - 1:
            new_old_rev = clog_obj["node"][:12]
            break

    clogger.csets_todo_backwards.add((num_to_go_back, True))

    new_ending = None
    old_oldest_revnum = None
    new_oldest_revnum = None
    while num_trys > 0:
        query = {
            "_source": {"includes": ["revision", "revnum"]},
            "sort": [{"revnum": {"order": "asc"}}],
            "size": 1,
        }
        result = clogger.csetlog.search(query)
        new_ending = result.hits.hits[0]._source.revision
        DEBUG and Log.note("{{data}}", data=(oldest_rev, new_old_rev, new_ending))
        if new_ending == new_old_rev:
            query = {
                "_source": {"includes": ["revnum"]},
                "query": {"bool": {"must": [{"term": {"revision": new_ending}}]}},
                "size": 1,
            }
            result = clogger.csetlog.search(query)
            new_oldest_revnum = result.hits.hits[0]._source.revnum

            query = {
                "_source": {"includes": ["revnum"]},
                "query": {"bool": {"must": [{"term": {"revision": oldest_rev}}]}},
                "size": 1,
            }
            result = clogger.csetlog.search(query)
            old_oldest_revnum = result.hits.hits[0]._source.revnum
            break

        if new_ending != new_old_rev:
            Till(seconds=wait_time).wait()
            num_trys -= 1

    assert num_trys > 0
    assert new_old_rev == new_ending

    expected_old_revnum = oldest_revnum
    assert expected_old_revnum == old_oldest_revnum

    # Check that revnum's were properly handled
    expected_new_revnum = oldest_revnum - num_to_go_back
    assert expected_new_revnum == new_oldest_revnum


def test_partial_tipfilling(clogger):
    clogger.disable_tipfilling = True
    clogger.disable_backfilling = True
    clogger.disable_maintenance = True
    clogger.disable_deletion = True

    num_trys = 50
    wait_time = 2
    query = {"aggs": {"output": {"value_count": {"field": "revnum"}}}, "size": 0}
    prev_total_revs = int(clogger.csetlog.search(query).aggregations.output.value)

    max_tip_num, _ = clogger.get_tip()
    filter = {"bool": {"must": [{"range": {"revnum": {"gte": max_tip_num - 5}}}]}}
<<<<<<< HEAD
    clogger.csetlog.delete_record(filter)
    clogger.csetlog.refresh()
    query = {"size":0, "query": filter}
    result = clogger.csetlog.search(query)
    while result.hits.total != 0:
        Till(seconds=0.01).wait()
        result = clogger.csetlog.search(query)
=======
    delete(clogger.csetlog, filter)
>>>>>>> b3f843ac

    clogger.disable_tipfilling = False
    tmp_num_trys = 0
    while tmp_num_trys < num_trys:
        Till(seconds=wait_time).wait()
        query = {"aggs": {"output": {"value_count": {"field": "revnum"}}}, "size": 0}
        revnums_in_db = int(clogger.csetlog.search(query).aggregations.output.value)
        if revnums_in_db == prev_total_revs:
            break
        tmp_num_trys += 1
    assert tmp_num_trys < num_trys


def test_get_revnum_range_backfill(clogger):
    clogger.disable_tipfilling = True
    clogger.disable_backfilling = True
    clogger.disable_maintenance = True
    clogger.disable_deletion = True

    # Get the current tail, go 10 changesets back and request
    # the final one as the second revision.
    rev1, oldest_rev = clogger.get_tail()

    num_to_go_back = 10
    rev2 = None
    clog_url = HG_URL + clogger.config.hg.branch + "/" + "json-log/" + oldest_rev
    clog_obj_list = list(clogger._get_clog(clog_url)["changesets"])
    for count, clog_obj in enumerate(clog_obj_list[1:]):
        if count >= num_to_go_back - 1:
            rev2 = clog_obj["node"][:12]
            break

    assert oldest_rev and rev2

    clogger.disable_backfilling = False
    revnums = clogger.get_revnnums_from_range(oldest_rev, rev2)

    assert len(revnums) == 11

    curr_revnum = rev1 - 11
    for revnum, revision in revnums:
        assert revision
        assert revnum > curr_revnum
        curr_revnum = revnum


def test_get_revnum_range_tipfill(clogger):
    clogger.disable_tipfilling = True
    clogger.disable_backfilling = True
    clogger.disable_maintenance = True
    clogger.disable_deletion = True

    # Get the current tip, delete it, then request it's
    # revnum range up to a known revision
    tip_num, tip_rev = clogger.get_tip()
    tail_num, _ = clogger.get_tail()
    filter = {"bool": {"must": [{"range": {"revnum": {"gte": tip_num - 5}}}]}}
<<<<<<< HEAD
    clogger.csetlog.delete_record(filter)
    clogger.csetlog.refresh()
    query = {"size":0, "query": filter}
    result = clogger.csetlog.search(query)
    while result.hits.total != 0:
        Till(seconds=0.001).wait()
        result = clogger.csetlog.search(query)
=======
    delete(clogger.csetlog, filter)
>>>>>>> b3f843ac

    _, new_tip_rev = clogger.get_tip()

    assert tip_rev and new_tip_rev

    # Test out of order revision requests here also
    revnums = clogger.get_revnnums_from_range(new_tip_rev, tip_rev)

    assert len(revnums) == 7

    curr_revnum = tail_num - 1
    for revnum, revision in revnums:
        assert revision
        assert revnum > curr_revnum
        curr_revnum = revnum


def test_get_revnum_range_tipnback(clogger):
    clogger.disable_tipfilling = True
    clogger.disable_backfilling = True
    clogger.disable_maintenance = True
    clogger.disable_deletion = True

    for ordering in range(2):
        # Used for testing output
        query = {"aggs": {"output": {"value_count": {"field": "revnum"}}}, "size": 0}
        prev_total_revs = int(clogger.csetlog.search(query).aggregations.output.value)
        expected_total_revs = prev_total_revs + 10

        # Get the current tail, go 10 changesets back and request
        # the final one as the second revision.
        rev1, oldest_rev = clogger.get_tail()

        # Get the current tip, delete it, then request it's revnum range
        # to a non-existent (backfill required) revision in the past.
        tip_num, tip_rev = clogger.get_tip()
        filter = {"bool": {"must": [{"range": {"revnum": {"gte": tip_num - 5}}}]}}
        delete(clogger.csetlog, filter)

        _, new_tip_rev = clogger.get_tip()

        num_to_go_back = 10
        rev2 = None
        clog_url = HG_URL + clogger.config.hg.branch + "/" + "json-log/" + oldest_rev
        clog_obj_list = list(clogger._get_clog(clog_url)["changesets"])
        for count, clog_obj in enumerate(clog_obj_list[1:]):
            if count >= num_to_go_back - 1:
                rev2 = clog_obj["node"][:12]
                break

        assert rev2 and new_tip_rev

        clogger.disable_backfilling = False
        if ordering == 0:
            revnums = clogger.get_revnnums_from_range(tip_rev, rev2)
        else:
            revnums = clogger.get_revnnums_from_range(rev2, tip_rev)
        clogger.disable_backfilling = True

        assert len(revnums) == expected_total_revs

        curr_revnum = rev1 - 11
        for revnum, revision in revnums:
            assert revision
            assert revnum > curr_revnum
            curr_revnum = revnum


def test_maintenance_and_deletion(clogger):
    # IMPORTANT: Assumes that the max csets is 100
    clogger.disable_tipfilling = True

    # Temporarily disable these workers
    clogger.disable_maintenance = True
    clogger.disable_deletion = True

    max_revs = 100
    extra_to_add = 50
    num_trys = 50
    wait_time = 2

    query = {"aggs": {"output": {"value_count": {"field": "revnum"}}}, "size": 0}
    revnums_in_db = int(clogger.csetlog.search(query).aggregations.output.value)

    num_csets_missing = max_revs - revnums_in_db
    if num_csets_missing > 0:
        extra_to_add += num_csets_missing

    _, tail_cset = clogger.get_tail()

    clogger.csets_todo_backwards.add((extra_to_add, True))
    clogger.disable_backfilling = False
    new_tail = None
    tmp_num_trys = 0
    while tmp_num_trys < num_trys:
        Till(seconds=wait_time).wait()
        _, new_tail = clogger.get_tail()
        if new_tail != tail_cset:
            break
        tmp_num_trys += 1
    assert tmp_num_trys < num_trys

    inserts_list_latestFileMod = [("file1", new_tail), ("file2", new_tail)]
    inserts_list_annotations = [("file1", new_tail, ""), ("file2", new_tail, "")]
    with clogger.conn.transaction() as t:
        t.execute(
            "INSERT OR REPLACE INTO latestFileMod (file, revision) VALUES "
            + sql_list(
                sql_iso(sql_list(map(quote_value, i)))
                for i in inserts_list_latestFileMod
            )
        )

<<<<<<< HEAD
        for data in inserts_list_annotations:
            record = {
                "_id": data[1] + data[0],
                "revision": data[1],
                "file": data[0],
                "annotation": data[2],
            }
            clogger.tuid_service.annotations.add({"value": record})
            clogger.tuid_service.annotations.refresh()
            while not clogger.tuid_service._annotation_record_exists(data[1], data[0]):
                Till(seconds=0.001).wait()
=======
        records = wrap([
            clogger.tuid_service._make_record_annotations(revision, file, annotation)
            for file, revision, annotation in inserts_list_annotations
        ])
        insert(clogger.tuid_service.annotations, records)
>>>>>>> b3f843ac

        query = {"aggs": {"output": {"value_count": {"field": "revnum"}}}, "size": 0}
        revnums_in_db = int(clogger.csetlog.search(query).aggregations.output.value)
    if revnums_in_db <= max_revs:
        Log.note("Maintenance worker already ran.")
        assert True
        return

    clogger.disable_backfilling = True
    clogger.disable_deletion = False
    clogger.disable_maintenance = False

    wait_time = 10
    tmp_num_trys = 0
    while tmp_num_trys < num_trys:
        Till(seconds=wait_time).wait()
        query = {"aggs": {"output": {"value_count": {"field": "revnum"}}}, "size": 0}
        revnums_in_db = int(clogger.csetlog.search(query).aggregations.output.value)
        if revnums_in_db <= max_revs:
            break
        tmp_num_trys += 1

    assert tmp_num_trys < num_trys

    # Check that latestFileMods entries were deleted.
    latest_rev = clogger.conn.get_one(
        "SELECT 1 FROM latestFileMod WHERE revision=?", (new_tail,)
    )
    assert not latest_rev

    # Check that annotations were deleted.
    query = {
        "_source": {"includes": ["revision"]},
        "query": {"bool": {"must": [{"term": {"revision": new_tail}}]}},
        "size": 0,
    }
    annotates = clogger.tuid_service.annotations.search(query).hits.total
    assert not annotates


def test_deleting_old_annotations(clogger):
    clogger.disable_tipfilling = True
    clogger.disable_backfilling = True
    clogger.disable_maintenance = True
    clogger.disable_deletion = True

    min_permanent = 10
    num_trys = 50
    wait_time = 2
    new_timestamp = 1

    # Add extra non-permanent revisions if needed
    query = {"aggs": {"output": {"value_count": {"field": "revnum"}}}, "size": 0}
    total_revs = int(clogger.csetlog.search(query).aggregations.output.value)
    if total_revs <= min_permanent:
        clogger.csets_todo_backwards.add((50, True))
        clogger.disable_backfilling = False

        tmp_num_trys = 0
        while tmp_num_trys < num_trys:
            Till(seconds=wait_time).wait()
            query = {
                "aggs": {"output": {"value_count": {"field": "revnum"}}},
                "size": 0,
            }
            new_total_revs = int(
                clogger.csetlog.search(query).aggregations.output.value
            )
            if new_total_revs > total_revs:
                break
            tmp_num_trys += 1
        assert tmp_num_trys < num_trys

        clogger.disable_backfilling = True

    tail_tipnum, tail_cset = clogger.get_tail()

    inserts_list_latestFileMod = [("file1", tail_cset), ("file2", tail_cset)]
    inserts_list_annotations = [("file1", tail_cset, ""), ("file2", tail_cset, "")]

    with clogger.conn.transaction() as t:
        t.execute(
            "INSERT OR REPLACE INTO latestFileMod (file, revision) VALUES "
            + sql_list(
                sql_iso(sql_list(map(quote_value, i)))
                for i in inserts_list_latestFileMod
            )
        )

<<<<<<< HEAD
        for data in inserts_list_annotations:
            record = {
                "_id": data[0] + data[1],
                "file": data[0],
                "revision": data[1],
                "annotation": data[2],
            }
            clogger.tuid_service.annotations.add({"value": record})
            clogger.tuid_service.annotations.refresh()
            while not clogger.tuid_service._annotation_record_exists(data[1], data[0]):
                Till(seconds=0.001).wait()

        for revnum, revision, timestamp in [(tail_tipnum, tail_cset, new_timestamp)]:
            record = {
                "_id": revnum,
                "revnum": revnum,
                "revision": revision,
                "timestamp": timestamp,
            }
            clogger.csetlog.add({"value": record})
            clogger.csetlog.refresh()
            while not clogger._get_revnum_exists(revnum):
                Till(seconds=0.001).wait()
=======
        records = wrap([
            clogger.tuid_service._make_record_annotations(revision, file, annotation)
            for file, revision, annotation in inserts_list_annotations
        ])
        insert(clogger.tuid_service.annotations, records)

        records = wrap([
            clogger._make_record_csetlog(revnum, revision, timestamp)
            for revnum, revision, timestamp in [(tail_tipnum, tail_cset, new_timestamp)]
        ])
        insert(clogger.csetlog, records)
>>>>>>> b3f843ac

    # Start maintenance
    clogger.disable_maintenance = False
    clogger.maintenance_signal.go()

    tmp_num_trys = 0
    while tmp_num_trys < num_trys:
        Till(seconds=wait_time).wait()
        latest_rev = clogger.conn.get_one(
            "SELECT 1 FROM latestFileMod WHERE revision=?", (tail_cset,)
        )
        query = {
            "_source": {"includes": ["revision"]},
            "query": {"bool": {"must": [{"term": {"revision": tail_cset}}]}},
            "size": 0,
        }
        annotates = clogger.tuid_service.annotations.search(query).hits.total
        if not annotates and not latest_rev:
            break
        tmp_num_trys += 1
    assert tmp_num_trys < num_trys<|MERGE_RESOLUTION|>--- conflicted
+++ resolved
@@ -248,17 +248,7 @@
 
     max_tip_num, _ = clogger.get_tip()
     filter = {"bool": {"must": [{"range": {"revnum": {"gte": max_tip_num - 5}}}]}}
-<<<<<<< HEAD
-    clogger.csetlog.delete_record(filter)
-    clogger.csetlog.refresh()
-    query = {"size":0, "query": filter}
-    result = clogger.csetlog.search(query)
-    while result.hits.total != 0:
-        Till(seconds=0.01).wait()
-        result = clogger.csetlog.search(query)
-=======
     delete(clogger.csetlog, filter)
->>>>>>> b3f843ac
 
     clogger.disable_tipfilling = False
     tmp_num_trys = 0
@@ -316,17 +306,7 @@
     tip_num, tip_rev = clogger.get_tip()
     tail_num, _ = clogger.get_tail()
     filter = {"bool": {"must": [{"range": {"revnum": {"gte": tip_num - 5}}}]}}
-<<<<<<< HEAD
-    clogger.csetlog.delete_record(filter)
-    clogger.csetlog.refresh()
-    query = {"size":0, "query": filter}
-    result = clogger.csetlog.search(query)
-    while result.hits.total != 0:
-        Till(seconds=0.001).wait()
-        result = clogger.csetlog.search(query)
-=======
     delete(clogger.csetlog, filter)
->>>>>>> b3f843ac
 
     _, new_tip_rev = clogger.get_tip()
 
@@ -440,25 +420,11 @@
             )
         )
 
-<<<<<<< HEAD
-        for data in inserts_list_annotations:
-            record = {
-                "_id": data[1] + data[0],
-                "revision": data[1],
-                "file": data[0],
-                "annotation": data[2],
-            }
-            clogger.tuid_service.annotations.add({"value": record})
-            clogger.tuid_service.annotations.refresh()
-            while not clogger.tuid_service._annotation_record_exists(data[1], data[0]):
-                Till(seconds=0.001).wait()
-=======
         records = wrap([
             clogger.tuid_service._make_record_annotations(revision, file, annotation)
             for file, revision, annotation in inserts_list_annotations
         ])
         insert(clogger.tuid_service.annotations, records)
->>>>>>> b3f843ac
 
         query = {"aggs": {"output": {"value_count": {"field": "revnum"}}}, "size": 0}
         revnums_in_db = int(clogger.csetlog.search(query).aggregations.output.value)
@@ -548,31 +514,6 @@
             )
         )
 
-<<<<<<< HEAD
-        for data in inserts_list_annotations:
-            record = {
-                "_id": data[0] + data[1],
-                "file": data[0],
-                "revision": data[1],
-                "annotation": data[2],
-            }
-            clogger.tuid_service.annotations.add({"value": record})
-            clogger.tuid_service.annotations.refresh()
-            while not clogger.tuid_service._annotation_record_exists(data[1], data[0]):
-                Till(seconds=0.001).wait()
-
-        for revnum, revision, timestamp in [(tail_tipnum, tail_cset, new_timestamp)]:
-            record = {
-                "_id": revnum,
-                "revnum": revnum,
-                "revision": revision,
-                "timestamp": timestamp,
-            }
-            clogger.csetlog.add({"value": record})
-            clogger.csetlog.refresh()
-            while not clogger._get_revnum_exists(revnum):
-                Till(seconds=0.001).wait()
-=======
         records = wrap([
             clogger.tuid_service._make_record_annotations(revision, file, annotation)
             for file, revision, annotation in inserts_list_annotations
@@ -584,7 +525,6 @@
             for revnum, revision, timestamp in [(tail_tipnum, tail_cset, new_timestamp)]
         ])
         insert(clogger.csetlog, records)
->>>>>>> b3f843ac
 
     # Start maintenance
     clogger.disable_maintenance = False
