--- conflicted
+++ resolved
@@ -372,193 +372,4 @@
         for revnum, revision in revnums:
             assert revision
             assert revnum > curr_revnum
-<<<<<<< HEAD
-            curr_revnum = revnum
-=======
-            curr_revnum = revnum
-
-
-def test_maintenance_and_deletion(clogger):
-    # IMPORTANT: Assumes that the max csets is 100
-    clogger.disable_tipfilling = True
-
-    # Temporarily disable these workers
-    clogger.disable_maintenance = True
-    clogger.disable_deletion = True
-
-    max_revs = 100
-    extra_to_add = 50
-    num_trys = 50
-    wait_time = 2
-
-    query = {"aggs": {"output": {"value_count": {"field": "revnum"}}}, "size": 0}
-    revnums_in_db = int(clogger.csetlog.search(query).aggregations.output.value)
-
-    num_csets_missing = max_revs - revnums_in_db
-    if num_csets_missing > 0:
-        extra_to_add += num_csets_missing
-
-    _, tail_cset = clogger.get_tail()
-
-    clogger.csets_todo_backwards.add((extra_to_add, True))
-    clogger.disable_backfilling = False
-    new_tail = None
-    tmp_num_trys = 0
-    while tmp_num_trys < num_trys:
-        Till(seconds=wait_time).wait()
-        _, new_tail = clogger.get_tail()
-        if new_tail != tail_cset:
-            break
-        tmp_num_trys += 1
-    assert tmp_num_trys < num_trys
-
-    inserts_list_latestFileMod = [("file1", new_tail), ("file2", new_tail)]
-    inserts_list_annotations = [("file1", new_tail, ""), ("file2", new_tail, "")]
-    with clogger.conn.transaction() as t:
-        t.execute(
-            "INSERT OR REPLACE INTO latestFileMod (file, revision) VALUES "
-            + sql_list(
-                sql_iso(sql_list(map(quote_value, i)))
-                for i in inserts_list_latestFileMod
-            )
-        )
-
-        records = wrap(
-            [
-                clogger.tuid_service._make_record_annotations(
-                    revision, file, annotation
-                )
-                for file, revision, annotation in inserts_list_annotations
-            ]
-        )
-        insert(clogger.tuid_service.annotations, records)
-
-        query = {"aggs": {"output": {"value_count": {"field": "revnum"}}}, "size": 0}
-        revnums_in_db = int(clogger.csetlog.search(query).aggregations.output.value)
-    if revnums_in_db <= max_revs:
-        Log.note("Maintenance worker already ran.")
-        assert True
-        return
-
-    clogger.disable_backfilling = True
-    clogger.disable_deletion = False
-    clogger.disable_maintenance = False
-
-    wait_time = 10
-    tmp_num_trys = 0
-    while tmp_num_trys < num_trys:
-        Till(seconds=wait_time).wait()
-        query = {"aggs": {"output": {"value_count": {"field": "revnum"}}}, "size": 0}
-        revnums_in_db = int(clogger.csetlog.search(query).aggregations.output.value)
-        if revnums_in_db <= max_revs:
-            break
-        tmp_num_trys += 1
-
-    assert tmp_num_trys < num_trys
-
-    # Check that latestFileMods entries were deleted.
-    latest_rev = clogger.conn.get_one(
-        "SELECT 1 FROM latestFileMod WHERE revision=?", (new_tail,)
-    )
-    assert not latest_rev
-
-    # Check that annotations were deleted.
-    query = {
-        "_source": {"includes": ["revision"]},
-        "query": {"bool": {"must": [{"term": {"revision": new_tail}}]}},
-        "size": 0,
-    }
-    annotates = clogger.tuid_service.annotations.search(query).hits.total
-    assert not annotates
-
-
-def test_deleting_old_annotations(clogger):
-    clogger.disable_tipfilling = True
-    clogger.disable_backfilling = True
-    clogger.disable_maintenance = True
-    clogger.disable_deletion = True
-
-    min_permanent = 10
-    num_trys = 50
-    wait_time = 2
-    new_timestamp = 1
-
-    # Add extra non-permanent revisions if needed
-    query = {"aggs": {"output": {"value_count": {"field": "revnum"}}}, "size": 0}
-    total_revs = int(clogger.csetlog.search(query).aggregations.output.value)
-    if total_revs <= min_permanent:
-        clogger.csets_todo_backwards.add((50, True))
-        clogger.disable_backfilling = False
-
-        tmp_num_trys = 0
-        while tmp_num_trys < num_trys:
-            Till(seconds=wait_time).wait()
-            query = {
-                "aggs": {"output": {"value_count": {"field": "revnum"}}},
-                "size": 0,
-            }
-            new_total_revs = int(
-                clogger.csetlog.search(query).aggregations.output.value
-            )
-            if new_total_revs > total_revs:
-                break
-            tmp_num_trys += 1
-        assert tmp_num_trys < num_trys
-
-        clogger.disable_backfilling = True
-
-    tail_tipnum, tail_cset = clogger.get_tail()
-
-    inserts_list_latestFileMod = [("file1", tail_cset), ("file2", tail_cset)]
-    inserts_list_annotations = [("file1", tail_cset, ""), ("file2", tail_cset, "")]
-
-    with clogger.conn.transaction() as t:
-        t.execute(
-            "INSERT OR REPLACE INTO latestFileMod (file, revision) VALUES "
-            + sql_list(
-                sql_iso(sql_list(map(quote_value, i)))
-                for i in inserts_list_latestFileMod
-            )
-        )
-
-        records = wrap(
-            [
-                clogger.tuid_service._make_record_annotations(
-                    revision, file, annotation
-                )
-                for file, revision, annotation in inserts_list_annotations
-            ]
-        )
-        insert(clogger.tuid_service.annotations, records)
-
-        records = wrap(
-            [
-                clogger._make_record_csetlog(revnum, revision, timestamp)
-                for revnum, revision, timestamp in [
-                    (tail_tipnum, tail_cset, new_timestamp)
-                ]
-            ]
-        )
-        insert(clogger.csetlog, records)
-
-    # Start maintenance
-    clogger.disable_maintenance = False
-    clogger.maintenance_signal.go()
-
-    tmp_num_trys = 0
-    while tmp_num_trys < num_trys:
-        Till(seconds=wait_time).wait()
-        latest_rev = clogger.conn.get_one(
-            "SELECT 1 FROM latestFileMod WHERE revision=?", (tail_cset,)
-        )
-        query = {
-            "_source": {"includes": ["revision"]},
-            "query": {"bool": {"must": [{"term": {"revision": tail_cset}}]}},
-            "size": 0,
-        }
-        annotates = clogger.tuid_service.annotations.search(query).hits.total
-        if not annotates and not latest_rev:
-            break
-        tmp_num_trys += 1
-    assert tmp_num_trys < num_trys
->>>>>>> 64995f4a
+            curr_revnum = revnum